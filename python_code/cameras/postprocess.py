from pathlib import Path

from synchronization.timestamp_synchronize import TimestampSynchronize
from synchronization.pupil_synch import PupilSynchronize
from python_code.video_viewing.combine_videos import combine_videos, create_video_info


def main(session_folder_path: Path):
    """
    Postprocess a session folder
    
    Folder should contain Basler videos, timestamps, and timestamp map in a folder titled `raw_videos`
    as well as pupil data in a folder titled `pupil_output`
    It will synchronize the Basler videos, then synchronize them with the pupil videos, and then combine the videos into a single video
    """

    timestamp_synchronize = TimestampSynchronize(session_folder_path, flip_videos=False)
    timestamp_synchronize.synchronize()

    pupil_synchronize = PupilSynchronize(session_folder_path)
    pupil_synchronize.synchronize()

    combined_data_path = session_folder_path / "basler_pupil_synchronized"

    basler_videos, pupil_videos = create_video_info(folder_path=combined_data_path)

    combine_videos(basler_videos=basler_videos, pupil_videos=pupil_videos)


if __name__ == "__main__":
    session_folder_path = Path(
<<<<<<< HEAD
        "/home/scholl-lab/recordings/session_2025-06-24/testing"
=======
>>>>>>> f69f1788
    )

    main(session_folder_path)<|MERGE_RESOLUTION|>--- conflicted
+++ resolved
@@ -29,10 +29,7 @@
 
 if __name__ == "__main__":
     session_folder_path = Path(
-<<<<<<< HEAD
         "/home/scholl-lab/recordings/session_2025-06-24/testing"
-=======
->>>>>>> f69f1788
     )
 
     main(session_folder_path)