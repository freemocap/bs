--- conflicted
+++ resolved
@@ -9,15 +9,12 @@
 from rerun.datatypes import Range2D
 import toml
 
-<<<<<<< HEAD
 from python_code.rerun_viewer.rerun_utils.load_tidy_dataset import load_tidy_dataset
-=======
 from python_code.rerun_viewer.rerun_utils.freemocap_recording_folder import (
     FreemocapRecordingFolder,
 )
 from python_code.rerun_viewer.rerun_utils.groundplane_and_origin import log_groundplane_and_origin
 from python_code.rerun_viewer.rerun_utils.log_cameras import log_cameras
->>>>>>> 9693f74d
 from python_code.rerun_viewer.rerun_utils.process_videos import process_video
 from python_code.rerun_viewer.rerun_utils.recording_folder import RecordingFolder
 from python_code.rerun_viewer.rerun_utils.video_data import MocapVideoData
@@ -66,12 +63,9 @@
 
     log_groundplane_and_origin()
 
-<<<<<<< HEAD
-=======
     if calibration:
         log_cameras(calibration)
 
->>>>>>> 9693f74d
     if toy_data_3d is not None and toy_landmarks is not None and toy_connections is not None:
         rr.log(
             "/toy_object",
@@ -342,16 +336,11 @@
         recording_start_time = float(topdown_mocap_video.timestamps[0])
     topdown_mocap_video.timestamps -= recording_start_time
     for side_video in side_videos:
-<<<<<<< HEAD
         side_video.timestamps -= recording_start_time
-=======
-        side_video.timestamps_array -= recording_start_time
-
     if calibration_path is not None:
         calibration = toml.load(calibration_path)
     else:
         calibration = None
->>>>>>> 9693f74d
     # Process and visualize the eye videos
     create_rerun_recording(
         data_3d=body_data_3d,
@@ -369,13 +358,8 @@
 
 
 if __name__ == "__main__":
-<<<<<<< HEAD
-    recording_name = "/home/scholl-lab/ferret_recordings/session_2025-07-01_ferret_757_EyeCameras_P33_EO5"
-    clip_name = "1m_20s-2m_20s"
-=======
     recording_name = "/home/scholl-lab/ferret_recordings/session_2025-07-11_ferret_757_EyeCamera_P43_E15__1"
     clip_name = "0m_37s-1m_37s"
->>>>>>> 9693f74d
     recording_folder = RecordingFolder.create_from_clip(recording_name, clip_name)
     calibration_path = "/home/scholl-lab/ferret_recordings/session_2025-07-01_ferret_757_EyeCameras_P33_EO5/calibration/session_2025-07-01_calibration_camera_calibration.toml"
 
@@ -441,7 +425,6 @@
     # connections = mp_pose.POSE_CONNECTIONS
     # data_3d_path = recording_folder.mocap_output_data_folder / "mediapipe_body_3d_xyz.npy"
 
-<<<<<<< HEAD
     # body_data_3d = np.load(body_data_3d_path)
     solver_output_path = (
         recording_folder.mocap_data_folder
@@ -455,24 +438,14 @@
         data_type="optimized"
     )
     toy_data_3d = np.load(toy_data_3d_path)
-=======
-    body_data_3d = np.load(body_data_3d_path)
-    # toy_data_3d = np.load(toy_data_3d_path)
->>>>>>> 9693f74d
     main_rerun_viewer_maker(
         recording_folder=recording_folder,
         body_data_3d=body_data_3d,
         landmarks=landmarks,
         connections=connections,
         include_side_videos=False,
-<<<<<<< HEAD
         toy_data_3d=toy_data_3d,
         toy_landmarks=toy_landmarks,
         toy_connections=toy_connections
-=======
         calibration_path=calibration_path,
-        # toy_data_3d=toy_data_3d,
-        # toy_landmarks=toy_landmarks,
-        # toy_connections=toy_connections
->>>>>>> 9693f74d
     )