version = 1
revision = 1
requires-python = ">=3.12"
resolution-markers = [
    "python_full_version < '3.13'",
    "python_full_version >= '3.13'",
]

[[package]]
name = "annotated-types"
version = "0.7.0"
source = { registry = "https://pypi.org/simple" }
sdist = { url = "https://files.pythonhosted.org/packages/ee/67/531ea369ba64dcff5ec9c3402f9f51bf748cec26dde048a2f973a4eea7f5/annotated_types-0.7.0.tar.gz", hash = "sha256:aff07c09a53a08bc8cfccb9c85b05f1aa9a2a6f23728d790723543408344ce89", size = 16081 }
wheels = [
    { url = "https://files.pythonhosted.org/packages/78/b6/6307fbef88d9b5ee7421e68d78a9f162e0da4900bc5f5793f6d3d0e34fb8/annotated_types-0.7.0-py3-none-any.whl", hash = "sha256:1f02e8b43a8fbbc3f3e0d4f0f4bfc8131bcb4eebe8849b8e5c773f3a1c582a53", size = 13643 },
]

[[package]]
name = "asv"
version = "0.6.5"
source = { registry = "https://pypi.org/simple" }
dependencies = [
    { name = "asv-runner" },
    { name = "build" },
<<<<<<< HEAD
    { name = "colorama", marker = "sys_platform == 'win32'" },
=======
    { name = "colorama", marker = "platform_system == 'Windows'" },
    { name = "importlib-metadata" },
>>>>>>> 3b566cae
    { name = "json5" },
    { name = "packaging" },
    { name = "pympler", marker = "platform_python_implementation != 'PyPy'" },
    { name = "pyyaml", marker = "platform_python_implementation != 'PyPy'" },
    { name = "tabulate" },
    { name = "virtualenv" },
]
sdist = { url = "https://files.pythonhosted.org/packages/88/50/f762be4ee8632d88aff4ba9e62e7c156a0684ef52db629c22bae24fda449/asv-0.6.5.tar.gz", hash = "sha256:a8eeb7c5037cd78c146bd727d27203132438d4d62f36e669eb0cd5d63da0cf39", size = 402650 }
wheels = [
    { url = "https://files.pythonhosted.org/packages/e7/58/3c94d6043f2d815480b873f302ecda3b9debb0f202556fd822b118e87415/asv-0.6.5-cp312-cp312-macosx_10_13_x86_64.whl", hash = "sha256:375da7109fa160d41e4b86a5de7783e8c9bc9f1c930a1c02c29b652b15d46835", size = 180231 },
    { url = "https://files.pythonhosted.org/packages/f2/75/2a23346aabb19698e97b7ee8f57eb905dabf7460b226a2070c6cdd3e8c17/asv-0.6.5-cp312-cp312-macosx_11_0_arm64.whl", hash = "sha256:980cb8e9c3be5350621c85201bfb25f70c26695f69bd4e91b19f1b3c97f00ff3", size = 180531 },
    { url = "https://files.pythonhosted.org/packages/27/d3/22bc22619266bced0a53ff07ee94a41bb09fed2bbe505e07a146fc4c1a58/asv-0.6.5-cp312-cp312-manylinux_2_17_x86_64.manylinux2014_x86_64.whl", hash = "sha256:13f503d45077ba275d357a9712fe1506b98e507eb276ca01e981c9e5baf30b43", size = 254851 },
    { url = "https://files.pythonhosted.org/packages/de/70/9991371db795a84b4fb0774ff050ed48730c14568953f9f59ca35170541b/asv-0.6.5-cp312-cp312-manylinux_2_5_i686.manylinux1_i686.manylinux_2_17_i686.manylinux2014_i686.whl", hash = "sha256:440aca773d254f6590f7a459bdc388441027bc2745eae644675665acc3809c2e", size = 256342 },
    { url = "https://files.pythonhosted.org/packages/8a/1d/7cb7f02091908201c45c609d29ced5bbc1101a057edc0e1fb153f7592b4e/asv-0.6.5-cp312-cp312-musllinux_1_1_x86_64.whl", hash = "sha256:bf63f7ee3d35ec8191543d82ca3a3be3a3c0cde8eb2d45a672f09f32ba5fbb37", size = 807867 },
    { url = "https://files.pythonhosted.org/packages/ff/02/946c53292fe551b3bb977260f29b5bfa9f284bf17088ccef5c8ddf28f06c/asv-0.6.5-cp312-cp312-musllinux_1_2_i686.whl", hash = "sha256:58a0d2de09ebc67642b661d904d2e686e0f32bb5e8b4867523a15ff7561f061a", size = 1384841 },
    { url = "https://files.pythonhosted.org/packages/cc/f7/b43efa62f20af7e9035f6fd6dadb7109feddfb4e0b1e2ff791656ae55606/asv-0.6.5-cp312-cp312-win_amd64.whl", hash = "sha256:8df71cd3c656680051e0d0b2834521f7ab6da3d4804c48354c0e5ca341a0a39e", size = 182804 },
    { url = "https://files.pythonhosted.org/packages/25/70/a00673c98d30de3377b036cd85247274330ade931c0e4909c3e2d269c0c6/asv-0.6.5-cp313-cp313-macosx_10_13_x86_64.whl", hash = "sha256:bedfc7f0138ab136ccd67f42575dd4b2471c811239ad8c7b7aabc83f5eba79c3", size = 180236 },
    { url = "https://files.pythonhosted.org/packages/2f/fd/d2f5c43dcb614cfedd1f339feb2f711b0a69e7c2ad96d68b547d44227c80/asv-0.6.5-cp313-cp313-macosx_11_0_arm64.whl", hash = "sha256:2f062e0658e568b98154afe11d91b5fb631f884678b7ad4a00ebcc0d6aa6b41f", size = 180537 },
    { url = "https://files.pythonhosted.org/packages/6d/00/a8dba759f554e6aedc5a7caf2a8efd00e5c69536560c670b1f41e7b53d83/asv-0.6.5-cp313-cp313-manylinux_2_17_x86_64.manylinux2014_x86_64.whl", hash = "sha256:6caedcca3ec60602b907caeab54d1706abb12e088ce96650862c6fc117831cc0", size = 254761 },
    { url = "https://files.pythonhosted.org/packages/3e/bd/89c4483e1e781e39957547d7bda0a7a7af338911ea159cd66a9415cc811d/asv-0.6.5-cp313-cp313-manylinux_2_5_i686.manylinux1_i686.manylinux_2_17_i686.manylinux2014_i686.whl", hash = "sha256:861ae69bfdd8659f95a058891c98757d3a5f857bf0ddc5d810e0dabf3405042e", size = 256267 },
    { url = "https://files.pythonhosted.org/packages/35/f1/752a51a07be0c153281f04795433524c76e6926063da005b78e2053117c5/asv-0.6.5-cp313-cp313-musllinux_1_1_x86_64.whl", hash = "sha256:7344c0020c1ab1cb33af9626cf24e05c346b4fd521d4f866f35a7a9a276f8e16", size = 806346 },
    { url = "https://files.pythonhosted.org/packages/3e/ce/c6d9f2dc42462db7897178e21e38c925d8efb75813dde8e7a0a2e5126387/asv-0.6.5-cp313-cp313-musllinux_1_2_i686.whl", hash = "sha256:1279a92cd8a601d2be5430afe3dd9f942ab0e6003f33ff1914dd9f638b595a3d", size = 1384779 },
    { url = "https://files.pythonhosted.org/packages/f0/4f/48af74f756f1c67b71074c99f265d382927de742288cf416e212c1808c7d/asv-0.6.5-cp313-cp313-win_amd64.whl", hash = "sha256:dbc3269464ec27d025d3b25e0e1f3d616035e05e01bcfceb2f4e965278d72197", size = 182807 },
]

[[package]]
name = "asv-runner"
version = "0.2.1"
source = { registry = "https://pypi.org/simple" }
dependencies = [
    { name = "importlib-metadata" },
]
sdist = { url = "https://files.pythonhosted.org/packages/32/4b/da5ae9c35e0b9f793d07d4939ad99e1d2ba7c9c502fd6074af5ff4554b03/asv_runner-0.2.1.tar.gz", hash = "sha256:945dd301a06fa9102f221b1e9ddd048f5ecd863796d4c8cd487f5577fe0db66d", size = 39518 }
wheels = [
    { url = "https://files.pythonhosted.org/packages/54/9a/6872af94fc8e8072723946651e65f66e16a0ca0efec7806bce8c2e2483d1/asv_runner-0.2.1-py3-none-any.whl", hash = "sha256:655d466208ce311768071f5003a61611481b24b3ad5ac41fb8a6374197e647e9", size = 47660 },
]

[[package]]
name = "attrs"
version = "25.4.0"
source = { registry = "https://pypi.org/simple" }
sdist = { url = "https://files.pythonhosted.org/packages/6b/5c/685e6633917e101e5dcb62b9dd76946cbb57c26e133bae9e0cd36033c0a9/attrs-25.4.0.tar.gz", hash = "sha256:16d5969b87f0859ef33a48b35d55ac1be6e42ae49d5e853b597db70c35c57e11", size = 934251 }
wheels = [
    { url = "https://files.pythonhosted.org/packages/3a/2a/7cc015f5b9f5db42b7d48157e23356022889fc354a2813c15934b7cb5c0e/attrs-25.4.0-py3-none-any.whl", hash = "sha256:adcf7e2a1fb3b36ac48d97835bb6d8ade15b8dcce26aba8bf1d14847b57a3373", size = 67615 },
]

[[package]]
name = "av"
version = "15.1.0"
source = { registry = "https://pypi.org/simple" }
sdist = { url = "https://files.pythonhosted.org/packages/e9/c3/83e6e73d1592bc54436eae0bc61704ae0cff0c3cfbde7b58af9ed67ebb49/av-15.1.0.tar.gz", hash = "sha256:39cda2dc810e11c1938f8cb5759c41d6b630550236b3365790e67a313660ec85", size = 3774192 }
wheels = [
    { url = "https://files.pythonhosted.org/packages/d1/58/de78b276d20db6ffcd4371283df771721a833ba525a3d57e753d00a9fe79/av-15.1.0-cp312-cp312-macosx_13_0_arm64.whl", hash = "sha256:40c5df37f4c354ab8190c6fd68dab7881d112f527906f64ca73da4c252a58cee", size = 21760991 },
    { url = "https://files.pythonhosted.org/packages/56/cc/45f85775304ae60b66976360d82ba5b152ad3fd91f9267d5020a51e9a828/av-15.1.0-cp312-cp312-macosx_13_0_x86_64.whl", hash = "sha256:af455ce65ada3d361f80c90c810d9bced4db5655ab9aa513024d6c71c5c476d5", size = 26953097 },
    { url = "https://files.pythonhosted.org/packages/f3/f8/2d781e5e71d02fc829487e775ccb1185e72f95340d05f2e84eb57a11e093/av-15.1.0-cp312-cp312-manylinux_2_28_aarch64.whl", hash = "sha256:86226d2474c80c3393fa07a9c366106029ae500716098b72b3ec3f67205524c3", size = 38319710 },
    { url = "https://files.pythonhosted.org/packages/ac/13/37737ef2193e83862ccacff23580c39de251da456a1bf0459e762cca273c/av-15.1.0-cp312-cp312-manylinux_2_28_x86_64.whl", hash = "sha256:11326f197e7001c4ca53a83b2dbc67fd39ddff8cdf62ce6be3b22d9f3f9338bd", size = 39915519 },
    { url = "https://files.pythonhosted.org/packages/26/e9/e8032c7b8f2a4129a03f63f896544f8b7cf068e2db2950326fa2400d5c47/av-15.1.0-cp312-cp312-musllinux_1_2_aarch64.whl", hash = "sha256:a631ea879cc553080ee62874f4284765c42ba08ee0279851a98a85e2ceb3cc8d", size = 40286166 },
    { url = "https://files.pythonhosted.org/packages/e2/23/612c0fd809444d04b8387a2dfd942ccc77829507bd78a387ff65a9d98c24/av-15.1.0-cp312-cp312-musllinux_1_2_x86_64.whl", hash = "sha256:8f383949b010c3e731c245f80351d19dc0c08f345e194fc46becb1cb279be3ff", size = 41150592 },
    { url = "https://files.pythonhosted.org/packages/15/74/6f8e38a3b0aea5f28e72813672ff45b64615f2c69e6a4a558718c95edb9f/av-15.1.0-cp312-cp312-win_amd64.whl", hash = "sha256:d5921aa45f4c1f8c1a8d8185eb347e02aa4c3071278a2e2dd56368d54433d643", size = 31336093 },
    { url = "https://files.pythonhosted.org/packages/2e/bc/78b2ffa8235eeffc29aa4a8cc47b02e660cfec32f601f39a00975fb06d0e/av-15.1.0-cp313-cp313-macosx_13_0_arm64.whl", hash = "sha256:2f77853c3119c59d1bff4214ccbe46e3133eccff85ed96adee51c68684443f4e", size = 21726244 },
    { url = "https://files.pythonhosted.org/packages/1a/99/66d69453a2dce028e6e8ebea085d90e880aac03d3a3ab7d8ec16755ffd75/av-15.1.0-cp313-cp313-macosx_13_0_x86_64.whl", hash = "sha256:c0bc4471c156a0a1c70a607502434f477bc8dfe085eef905e55b4b0d66bcd3a5", size = 26918663 },
    { url = "https://files.pythonhosted.org/packages/fa/51/1a7dfbeda71f2772bc46d758af0e7fab1cc8388ce4bc7f24aecbc4bfd764/av-15.1.0-cp313-cp313-manylinux_2_28_aarch64.whl", hash = "sha256:37839d4fa1407f047af82560dfc0f94d8d6266071eff49e1cbe16c4483054621", size = 38041408 },
    { url = "https://files.pythonhosted.org/packages/d7/97/2c4e0288ad4359b6064cb06ae79c2ff3a84ac73d27e91f2161b75fcd86fa/av-15.1.0-cp313-cp313-manylinux_2_28_x86_64.whl", hash = "sha256:729179cd8622815e8b6f6854d13a806fe710576e08895c77e5e4ad254609de9a", size = 39642563 },
    { url = "https://files.pythonhosted.org/packages/ea/94/2362502149e276d00957edabcc201a5f4d5109a8a7b4fd30793714a532f3/av-15.1.0-cp313-cp313-musllinux_1_2_aarch64.whl", hash = "sha256:4abdf085bfa4eec318efccff567831b361ea56c045cc38366811552e3127c665", size = 40022119 },
    { url = "https://files.pythonhosted.org/packages/df/58/1a0ce1b3835d9728da0a7a54aeffaa0a2b1a88405eaed9322efd55212a54/av-15.1.0-cp313-cp313-musllinux_1_2_x86_64.whl", hash = "sha256:f985661644879e4520d28a995fcb2afeb951bc15a1d51412eb8e5f36da85b6fe", size = 40885158 },
    { url = "https://files.pythonhosted.org/packages/30/e6/054bb64e424d90b77ed5fc6a7358e4013fb436154c998fc90a89a186313f/av-15.1.0-cp313-cp313-win_amd64.whl", hash = "sha256:7d7804a44c8048bb4b014a99353dd124663a12cd1d4613ba2bd3b457c3b1d539", size = 31312256 },
    { url = "https://files.pythonhosted.org/packages/6f/8b/89eae6dca10d7d2b83c131025a31ccc750be78699ac0304439faa1d1df99/av-15.1.0-cp314-cp314-macosx_13_0_arm64.whl", hash = "sha256:5dd73c6447947edcb82e5fecf96e1f146aeda0f169c7ad4c54df4d9f66f63fde", size = 21730645 },
    { url = "https://files.pythonhosted.org/packages/a3/f0/abffaf69405ed68041524be12a1e294faf396971d6a0e70eb00e93687df7/av-15.1.0-cp314-cp314-macosx_13_0_x86_64.whl", hash = "sha256:a81cd515934a5d51290aa66b059b7ed29c4a212e704f3c5e99e32877ff1c312c", size = 26913753 },
    { url = "https://files.pythonhosted.org/packages/37/9e/7af078bcfc3cd340c981ac5d613c090ab007023d2ac13b05acd52f22f069/av-15.1.0-cp314-cp314-manylinux_2_28_aarch64.whl", hash = "sha256:57cc7a733a7e7d7a153682f35c9cf5d01e8269367b049c954779de36fc3d0b10", size = 38027048 },
    { url = "https://files.pythonhosted.org/packages/02/76/1f9dac11ad713e3619288993ea04e9c9cf4ec0f04e5ee81e83b8129dd8f3/av-15.1.0-cp314-cp314-manylinux_2_28_x86_64.whl", hash = "sha256:a77b75bdb6899a64302ff923a5246e0747b3f0a3ecee7d61118db407a22c3f53", size = 39565396 },
    { url = "https://files.pythonhosted.org/packages/8b/32/2188c46e2747247458ffc26b230c57dd28e61f65ff7b9e6223a411af5e98/av-15.1.0-cp314-cp314-musllinux_1_2_aarch64.whl", hash = "sha256:d0a1154ce081f1720082a133cfe12356c59f62dad2b93a7a1844bf1dcd010d85", size = 40015050 },
    { url = "https://files.pythonhosted.org/packages/1e/41/b57fbce9994580619d7574817ece0fe0e7b822cde2af57904549d0150b8d/av-15.1.0-cp314-cp314-musllinux_1_2_x86_64.whl", hash = "sha256:8a7bf5a34dee15c86790414fa86a144e6d0dcc788bc83b565fdcbc080b4fbc90", size = 40821225 },
    { url = "https://files.pythonhosted.org/packages/b1/36/e85cd1f0d3369c6764ad422882895d082f7ececb66d3df8aeae3234ef7a6/av-15.1.0-cp314-cp314-win_amd64.whl", hash = "sha256:e30c9a6fd9734784941384a2e25fad3c22881a7682f378914676aa7e795acdb7", size = 31311750 },
    { url = "https://files.pythonhosted.org/packages/80/d8/08a681758a4e49adfda409a6a35eff533f42654c6a6cfa102bc5cae1a728/av-15.1.0-cp314-cp314t-macosx_13_0_arm64.whl", hash = "sha256:60666833d7e65ebcfc48034a072de74349edbb62c9aaa3e6722fef31ca028eb6", size = 21828343 },
    { url = "https://files.pythonhosted.org/packages/4a/52/29bec3fe68669b21f7d1ab5d94e21f597b8dfd37f50a3e3c9af6a8da925c/av-15.1.0-cp314-cp314t-macosx_13_0_x86_64.whl", hash = "sha256:53fbdae45aa2a49a22e864ff4f4017416ef62c060a172085d3247ba0a101104e", size = 27001666 },
    { url = "https://files.pythonhosted.org/packages/9d/54/2c1d1faced66d708f5df328e800997cb47f90b500a214130c3a0f2ad601e/av-15.1.0-cp314-cp314t-manylinux_2_28_aarch64.whl", hash = "sha256:e6c51061667983dc801502aff9140bbc4f0e0d97f879586f17fb2f9a7e49c381", size = 39496753 },
    { url = "https://files.pythonhosted.org/packages/c3/76/06ded5e52c4dcc2d9b5184c6da8de5ea77bd7ecb79a59a2b9700f1984949/av-15.1.0-cp314-cp314t-manylinux_2_28_x86_64.whl", hash = "sha256:2f80ec387f04aa34868662b11018b5f09654ae1530a61e24e92a142a24b10b62", size = 40784729 },
    { url = "https://files.pythonhosted.org/packages/52/ef/797b76f3b39c99a96e387f501bbc07dca340b27d3dda12862fe694066b63/av-15.1.0-cp314-cp314t-musllinux_1_2_aarch64.whl", hash = "sha256:4975e03177d37d8165c99c8d494175675ba8acb72458fb5d7e43f746a53e0374", size = 41284953 },
    { url = "https://files.pythonhosted.org/packages/31/47/e4656f00e62fd059ea5a40b492dea784f5aecfe1dfac10c0d7a0664ce200/av-15.1.0-cp314-cp314t-musllinux_1_2_x86_64.whl", hash = "sha256:8f78f3dad11780b4cdd024cdb92ce43cb170929297c00f2f4555c2b103f51e55", size = 41985340 },
    { url = "https://files.pythonhosted.org/packages/b1/c9/15bb4fd7a1f39d70db35af2b9c20a0ae19e4220eb58a8b8446e903b98d72/av-15.1.0-cp314-cp314t-win_amd64.whl", hash = "sha256:9a20c5eba3ec49c2f4b281797021923fc68a86aeb66c5cda4fd0252fa8004951", size = 31487337 },
]

[[package]]
name = "bs"
version = "0.1.0"
source = { virtual = "." }
dependencies = [
    { name = "asv" },
    { name = "av" },
    { name = "ffmpeg-python" },
    { name = "jax" },
    { name = "jaxlib" },
    { name = "matplotlib" },
    { name = "numpydantic" },
    { name = "opencv-contrib-python" },
    { name = "pandas" },
    { name = "plotly" },
    { name = "psutil" },
    { name = "pyarrow" },
    { name = "pyceres" },
    { name = "pydantic" },
    { name = "rerun" },
    { name = "rerun-sdk" },
    { name = "scipy" },
    { name = "toml" },
<<<<<<< HEAD
=======
    { name = "torch" },
    { name = "tqdm" },
>>>>>>> 3b566cae
]

[package.metadata]
requires-dist = [
    { name = "asv", specifier = ">=0.6.4" },
    { name = "av", specifier = ">=15.0.0" },
    { name = "ffmpeg-python", specifier = ">=0.2.0" },
    { name = "jax", specifier = ">=0.7.2" },
    { name = "jaxlib", specifier = ">=0.7.2" },
    { name = "matplotlib", specifier = ">=3.10.1" },
    { name = "numpydantic", specifier = ">=1.7.0" },
    { name = "opencv-contrib-python", specifier = ">=4.11.0.86" },
    { name = "pandas", specifier = ">=2.3.1" },
    { name = "plotly", specifier = ">=6.2.0" },
    { name = "psutil", specifier = ">=7.0.0" },
    { name = "pyarrow", specifier = ">=21.0.0" },
    { name = "pyceres", specifier = ">=2.5" },
    { name = "pydantic", specifier = ">=2.10.6" },
    { name = "rerun", specifier = ">=1.0.30" },
    { name = "rerun-sdk", specifier = ">=0.24.1" },
    { name = "scipy", specifier = ">=1.16.1" },
    { name = "toml", specifier = ">=0.10.2" },
<<<<<<< HEAD
=======
    { name = "torch", specifier = ">=2.5.1", index = "https://download.pytorch.org/whl/cu121" },
    { name = "tqdm", specifier = ">=4.67.1" },
>>>>>>> 3b566cae
]

[[package]]
name = "build"
version = "1.3.0"
source = { registry = "https://pypi.org/simple" }
dependencies = [
    { name = "colorama", marker = "os_name == 'nt'" },
    { name = "packaging" },
    { name = "pyproject-hooks" },
]
sdist = { url = "https://files.pythonhosted.org/packages/25/1c/23e33405a7c9eac261dff640926b8b5adaed6a6eb3e1767d441ed611d0c0/build-1.3.0.tar.gz", hash = "sha256:698edd0ea270bde950f53aed21f3a0135672206f3911e0176261a31e0e07b397", size = 48544 }
wheels = [
    { url = "https://files.pythonhosted.org/packages/cb/8c/2b30c12155ad8de0cf641d76a8b396a16d2c36bc6d50b621a62b7c4567c1/build-1.3.0-py3-none-any.whl", hash = "sha256:7145f0b5061ba90a1500d60bd1b13ca0a8a4cebdd0cc16ed8adf1c0e739f43b4", size = 23382 },
]

[[package]]
name = "colorama"
version = "0.4.6"
source = { registry = "https://pypi.org/simple" }
sdist = { url = "https://files.pythonhosted.org/packages/d8/53/6f443c9a4a8358a93a6792e2acffb9d9d5cb0a5cfd8802644b7b1c9a02e4/colorama-0.4.6.tar.gz", hash = "sha256:08695f5cb7ed6e0531a20572697297273c47b8cae5a63ffc6d6ed5c201be6e44", size = 27697 }
wheels = [
    { url = "https://files.pythonhosted.org/packages/d1/d6/3965ed04c63042e047cb6a3e6ed1a63a35087b6a609aa3a15ed8ac56c221/colorama-0.4.6-py2.py3-none-any.whl", hash = "sha256:4f1d9991f5acc0ca119f9d443620b77f9d6b33703e51011c16baf57afb285fc6", size = 25335 },
]

[[package]]
name = "contourpy"
version = "1.3.3"
source = { registry = "https://pypi.org/simple" }
dependencies = [
    { name = "numpy" },
]
sdist = { url = "https://files.pythonhosted.org/packages/58/01/1253e6698a07380cd31a736d248a3f2a50a7c88779a1813da27503cadc2a/contourpy-1.3.3.tar.gz", hash = "sha256:083e12155b210502d0bca491432bb04d56dc3432f95a979b429f2848c3dbe880", size = 13466174 }
wheels = [
    { url = "https://files.pythonhosted.org/packages/be/45/adfee365d9ea3d853550b2e735f9d66366701c65db7855cd07621732ccfc/contourpy-1.3.3-cp312-cp312-macosx_10_13_x86_64.whl", hash = "sha256:b08a32ea2f8e42cf1d4be3169a98dd4be32bafe4f22b6c4cb4ba810fa9e5d2cb", size = 293419 },
    { url = "https://files.pythonhosted.org/packages/53/3e/405b59cfa13021a56bba395a6b3aca8cec012b45bf177b0eaf7a202cde2c/contourpy-1.3.3-cp312-cp312-macosx_11_0_arm64.whl", hash = "sha256:556dba8fb6f5d8742f2923fe9457dbdd51e1049c4a43fd3986a0b14a1d815fc6", size = 273979 },
    { url = "https://files.pythonhosted.org/packages/d4/1c/a12359b9b2ca3a845e8f7f9ac08bdf776114eb931392fcad91743e2ea17b/contourpy-1.3.3-cp312-cp312-manylinux_2_26_aarch64.manylinux_2_28_aarch64.whl", hash = "sha256:92d9abc807cf7d0e047b95ca5d957cf4792fcd04e920ca70d48add15c1a90ea7", size = 332653 },
    { url = "https://files.pythonhosted.org/packages/63/12/897aeebfb475b7748ea67b61e045accdfcf0d971f8a588b67108ed7f5512/contourpy-1.3.3-cp312-cp312-manylinux_2_26_ppc64le.manylinux_2_28_ppc64le.whl", hash = "sha256:b2e8faa0ed68cb29af51edd8e24798bb661eac3bd9f65420c1887b6ca89987c8", size = 379536 },
    { url = "https://files.pythonhosted.org/packages/43/8a/a8c584b82deb248930ce069e71576fc09bd7174bbd35183b7943fb1064fd/contourpy-1.3.3-cp312-cp312-manylinux_2_26_s390x.manylinux_2_28_s390x.whl", hash = "sha256:626d60935cf668e70a5ce6ff184fd713e9683fb458898e4249b63be9e28286ea", size = 384397 },
    { url = "https://files.pythonhosted.org/packages/cc/8f/ec6289987824b29529d0dfda0d74a07cec60e54b9c92f3c9da4c0ac732de/contourpy-1.3.3-cp312-cp312-manylinux_2_27_x86_64.manylinux_2_28_x86_64.whl", hash = "sha256:4d00e655fcef08aba35ec9610536bfe90267d7ab5ba944f7032549c55a146da1", size = 362601 },
    { url = "https://files.pythonhosted.org/packages/05/0a/a3fe3be3ee2dceb3e615ebb4df97ae6f3828aa915d3e10549ce016302bd1/contourpy-1.3.3-cp312-cp312-musllinux_1_2_aarch64.whl", hash = "sha256:451e71b5a7d597379ef572de31eeb909a87246974d960049a9848c3bc6c41bf7", size = 1331288 },
    { url = "https://files.pythonhosted.org/packages/33/1d/acad9bd4e97f13f3e2b18a3977fe1b4a37ecf3d38d815333980c6c72e963/contourpy-1.3.3-cp312-cp312-musllinux_1_2_x86_64.whl", hash = "sha256:459c1f020cd59fcfe6650180678a9993932d80d44ccde1fa1868977438f0b411", size = 1403386 },
    { url = "https://files.pythonhosted.org/packages/cf/8f/5847f44a7fddf859704217a99a23a4f6417b10e5ab1256a179264561540e/contourpy-1.3.3-cp312-cp312-win32.whl", hash = "sha256:023b44101dfe49d7d53932be418477dba359649246075c996866106da069af69", size = 185018 },
    { url = "https://files.pythonhosted.org/packages/19/e8/6026ed58a64563186a9ee3f29f41261fd1828f527dd93d33b60feca63352/contourpy-1.3.3-cp312-cp312-win_amd64.whl", hash = "sha256:8153b8bfc11e1e4d75bcb0bff1db232f9e10b274e0929de9d608027e0d34ff8b", size = 226567 },
    { url = "https://files.pythonhosted.org/packages/d1/e2/f05240d2c39a1ed228d8328a78b6f44cd695f7ef47beb3e684cf93604f86/contourpy-1.3.3-cp312-cp312-win_arm64.whl", hash = "sha256:07ce5ed73ecdc4a03ffe3e1b3e3c1166db35ae7584be76f65dbbe28a7791b0cc", size = 193655 },
    { url = "https://files.pythonhosted.org/packages/68/35/0167aad910bbdb9599272bd96d01a9ec6852f36b9455cf2ca67bd4cc2d23/contourpy-1.3.3-cp313-cp313-macosx_10_13_x86_64.whl", hash = "sha256:177fb367556747a686509d6fef71d221a4b198a3905fe824430e5ea0fda54eb5", size = 293257 },
    { url = "https://files.pythonhosted.org/packages/96/e4/7adcd9c8362745b2210728f209bfbcf7d91ba868a2c5f40d8b58f54c509b/contourpy-1.3.3-cp313-cp313-macosx_11_0_arm64.whl", hash = "sha256:d002b6f00d73d69333dac9d0b8d5e84d9724ff9ef044fd63c5986e62b7c9e1b1", size = 274034 },
    { url = "https://files.pythonhosted.org/packages/73/23/90e31ceeed1de63058a02cb04b12f2de4b40e3bef5e082a7c18d9c8ae281/contourpy-1.3.3-cp313-cp313-manylinux_2_26_aarch64.manylinux_2_28_aarch64.whl", hash = "sha256:348ac1f5d4f1d66d3322420f01d42e43122f43616e0f194fc1c9f5d830c5b286", size = 334672 },
    { url = "https://files.pythonhosted.org/packages/ed/93/b43d8acbe67392e659e1d984700e79eb67e2acb2bd7f62012b583a7f1b55/contourpy-1.3.3-cp313-cp313-manylinux_2_26_ppc64le.manylinux_2_28_ppc64le.whl", hash = "sha256:655456777ff65c2c548b7c454af9c6f33f16c8884f11083244b5819cc214f1b5", size = 381234 },
    { url = "https://files.pythonhosted.org/packages/46/3b/bec82a3ea06f66711520f75a40c8fc0b113b2a75edb36aa633eb11c4f50f/contourpy-1.3.3-cp313-cp313-manylinux_2_26_s390x.manylinux_2_28_s390x.whl", hash = "sha256:644a6853d15b2512d67881586bd03f462c7ab755db95f16f14d7e238f2852c67", size = 385169 },
    { url = "https://files.pythonhosted.org/packages/4b/32/e0f13a1c5b0f8572d0ec6ae2f6c677b7991fafd95da523159c19eff0696a/contourpy-1.3.3-cp313-cp313-manylinux_2_27_x86_64.manylinux_2_28_x86_64.whl", hash = "sha256:4debd64f124ca62069f313a9cb86656ff087786016d76927ae2cf37846b006c9", size = 362859 },
    { url = "https://files.pythonhosted.org/packages/33/71/e2a7945b7de4e58af42d708a219f3b2f4cff7386e6b6ab0a0fa0033c49a9/contourpy-1.3.3-cp313-cp313-musllinux_1_2_aarch64.whl", hash = "sha256:a15459b0f4615b00bbd1e91f1b9e19b7e63aea7483d03d804186f278c0af2659", size = 1332062 },
    { url = "https://files.pythonhosted.org/packages/12/fc/4e87ac754220ccc0e807284f88e943d6d43b43843614f0a8afa469801db0/contourpy-1.3.3-cp313-cp313-musllinux_1_2_x86_64.whl", hash = "sha256:ca0fdcd73925568ca027e0b17ab07aad764be4706d0a925b89227e447d9737b7", size = 1403932 },
    { url = "https://files.pythonhosted.org/packages/a6/2e/adc197a37443f934594112222ac1aa7dc9a98faf9c3842884df9a9d8751d/contourpy-1.3.3-cp313-cp313-win32.whl", hash = "sha256:b20c7c9a3bf701366556e1b1984ed2d0cedf999903c51311417cf5f591d8c78d", size = 185024 },
    { url = "https://files.pythonhosted.org/packages/18/0b/0098c214843213759692cc638fce7de5c289200a830e5035d1791d7a2338/contourpy-1.3.3-cp313-cp313-win_amd64.whl", hash = "sha256:1cadd8b8969f060ba45ed7c1b714fe69185812ab43bd6b86a9123fe8f99c3263", size = 226578 },
    { url = "https://files.pythonhosted.org/packages/8a/9a/2f6024a0c5995243cd63afdeb3651c984f0d2bc727fd98066d40e141ad73/contourpy-1.3.3-cp313-cp313-win_arm64.whl", hash = "sha256:fd914713266421b7536de2bfa8181aa8c699432b6763a0ea64195ebe28bff6a9", size = 193524 },
    { url = "https://files.pythonhosted.org/packages/c0/b3/f8a1a86bd3298513f500e5b1f5fd92b69896449f6cab6a146a5d52715479/contourpy-1.3.3-cp313-cp313t-macosx_10_13_x86_64.whl", hash = "sha256:88df9880d507169449d434c293467418b9f6cbe82edd19284aa0409e7fdb933d", size = 306730 },
    { url = "https://files.pythonhosted.org/packages/3f/11/4780db94ae62fc0c2053909b65dc3246bd7cecfc4f8a20d957ad43aa4ad8/contourpy-1.3.3-cp313-cp313t-macosx_11_0_arm64.whl", hash = "sha256:d06bb1f751ba5d417047db62bca3c8fde202b8c11fb50742ab3ab962c81e8216", size = 287897 },
    { url = "https://files.pythonhosted.org/packages/ae/15/e59f5f3ffdd6f3d4daa3e47114c53daabcb18574a26c21f03dc9e4e42ff0/contourpy-1.3.3-cp313-cp313t-manylinux_2_26_aarch64.manylinux_2_28_aarch64.whl", hash = "sha256:e4e6b05a45525357e382909a4c1600444e2a45b4795163d3b22669285591c1ae", size = 326751 },
    { url = "https://files.pythonhosted.org/packages/0f/81/03b45cfad088e4770b1dcf72ea78d3802d04200009fb364d18a493857210/contourpy-1.3.3-cp313-cp313t-manylinux_2_26_ppc64le.manylinux_2_28_ppc64le.whl", hash = "sha256:ab3074b48c4e2cf1a960e6bbeb7f04566bf36b1861d5c9d4d8ac04b82e38ba20", size = 375486 },
    { url = "https://files.pythonhosted.org/packages/0c/ba/49923366492ffbdd4486e970d421b289a670ae8cf539c1ea9a09822b371a/contourpy-1.3.3-cp313-cp313t-manylinux_2_26_s390x.manylinux_2_28_s390x.whl", hash = "sha256:6c3d53c796f8647d6deb1abe867daeb66dcc8a97e8455efa729516b997b8ed99", size = 388106 },
    { url = "https://files.pythonhosted.org/packages/9f/52/5b00ea89525f8f143651f9f03a0df371d3cbd2fccd21ca9b768c7a6500c2/contourpy-1.3.3-cp313-cp313t-manylinux_2_27_x86_64.manylinux_2_28_x86_64.whl", hash = "sha256:50ed930df7289ff2a8d7afeb9603f8289e5704755c7e5c3bbd929c90c817164b", size = 352548 },
    { url = "https://files.pythonhosted.org/packages/32/1d/a209ec1a3a3452d490f6b14dd92e72280c99ae3d1e73da74f8277d4ee08f/contourpy-1.3.3-cp313-cp313t-musllinux_1_2_aarch64.whl", hash = "sha256:4feffb6537d64b84877da813a5c30f1422ea5739566abf0bd18065ac040e120a", size = 1322297 },
    { url = "https://files.pythonhosted.org/packages/bc/9e/46f0e8ebdd884ca0e8877e46a3f4e633f6c9c8c4f3f6e72be3fe075994aa/contourpy-1.3.3-cp313-cp313t-musllinux_1_2_x86_64.whl", hash = "sha256:2b7e9480ffe2b0cd2e787e4df64270e3a0440d9db8dc823312e2c940c167df7e", size = 1391023 },
    { url = "https://files.pythonhosted.org/packages/b9/70/f308384a3ae9cd2209e0849f33c913f658d3326900d0ff5d378d6a1422d2/contourpy-1.3.3-cp313-cp313t-win32.whl", hash = "sha256:283edd842a01e3dcd435b1c5116798d661378d83d36d337b8dde1d16a5fc9ba3", size = 196157 },
    { url = "https://files.pythonhosted.org/packages/b2/dd/880f890a6663b84d9e34a6f88cded89d78f0091e0045a284427cb6b18521/contourpy-1.3.3-cp313-cp313t-win_amd64.whl", hash = "sha256:87acf5963fc2b34825e5b6b048f40e3635dd547f590b04d2ab317c2619ef7ae8", size = 240570 },
    { url = "https://files.pythonhosted.org/packages/80/99/2adc7d8ffead633234817ef8e9a87115c8a11927a94478f6bb3d3f4d4f7d/contourpy-1.3.3-cp313-cp313t-win_arm64.whl", hash = "sha256:3c30273eb2a55024ff31ba7d052dde990d7d8e5450f4bbb6e913558b3d6c2301", size = 199713 },
    { url = "https://files.pythonhosted.org/packages/72/8b/4546f3ab60f78c514ffb7d01a0bd743f90de36f0019d1be84d0a708a580a/contourpy-1.3.3-cp314-cp314-macosx_10_13_x86_64.whl", hash = "sha256:fde6c716d51c04b1c25d0b90364d0be954624a0ee9d60e23e850e8d48353d07a", size = 292189 },
    { url = "https://files.pythonhosted.org/packages/fd/e1/3542a9cb596cadd76fcef413f19c79216e002623158befe6daa03dbfa88c/contourpy-1.3.3-cp314-cp314-macosx_11_0_arm64.whl", hash = "sha256:cbedb772ed74ff5be440fa8eee9bd49f64f6e3fc09436d9c7d8f1c287b121d77", size = 273251 },
    { url = "https://files.pythonhosted.org/packages/b1/71/f93e1e9471d189f79d0ce2497007731c1e6bf9ef6d1d61b911430c3db4e5/contourpy-1.3.3-cp314-cp314-manylinux_2_26_aarch64.manylinux_2_28_aarch64.whl", hash = "sha256:22e9b1bd7a9b1d652cd77388465dc358dafcd2e217d35552424aa4f996f524f5", size = 335810 },
    { url = "https://files.pythonhosted.org/packages/91/f9/e35f4c1c93f9275d4e38681a80506b5510e9327350c51f8d4a5a724d178c/contourpy-1.3.3-cp314-cp314-manylinux_2_26_ppc64le.manylinux_2_28_ppc64le.whl", hash = "sha256:a22738912262aa3e254e4f3cb079a95a67132fc5a063890e224393596902f5a4", size = 382871 },
    { url = "https://files.pythonhosted.org/packages/b5/71/47b512f936f66a0a900d81c396a7e60d73419868fba959c61efed7a8ab46/contourpy-1.3.3-cp314-cp314-manylinux_2_26_s390x.manylinux_2_28_s390x.whl", hash = "sha256:afe5a512f31ee6bd7d0dda52ec9864c984ca3d66664444f2d72e0dc4eb832e36", size = 386264 },
    { url = "https://files.pythonhosted.org/packages/04/5f/9ff93450ba96b09c7c2b3f81c94de31c89f92292f1380261bd7195bea4ea/contourpy-1.3.3-cp314-cp314-manylinux_2_27_x86_64.manylinux_2_28_x86_64.whl", hash = "sha256:f64836de09927cba6f79dcd00fdd7d5329f3fccc633468507079c829ca4db4e3", size = 363819 },
    { url = "https://files.pythonhosted.org/packages/3e/a6/0b185d4cc480ee494945cde102cb0149ae830b5fa17bf855b95f2e70ad13/contourpy-1.3.3-cp314-cp314-musllinux_1_2_aarch64.whl", hash = "sha256:1fd43c3be4c8e5fd6e4f2baeae35ae18176cf2e5cced681cca908addf1cdd53b", size = 1333650 },
    { url = "https://files.pythonhosted.org/packages/43/d7/afdc95580ca56f30fbcd3060250f66cedbde69b4547028863abd8aa3b47e/contourpy-1.3.3-cp314-cp314-musllinux_1_2_x86_64.whl", hash = "sha256:6afc576f7b33cf00996e5c1102dc2a8f7cc89e39c0b55df93a0b78c1bd992b36", size = 1404833 },
    { url = "https://files.pythonhosted.org/packages/e2/e2/366af18a6d386f41132a48f033cbd2102e9b0cf6345d35ff0826cd984566/contourpy-1.3.3-cp314-cp314-win32.whl", hash = "sha256:66c8a43a4f7b8df8b71ee1840e4211a3c8d93b214b213f590e18a1beca458f7d", size = 189692 },
    { url = "https://files.pythonhosted.org/packages/7d/c2/57f54b03d0f22d4044b8afb9ca0e184f8b1afd57b4f735c2fa70883dc601/contourpy-1.3.3-cp314-cp314-win_amd64.whl", hash = "sha256:cf9022ef053f2694e31d630feaacb21ea24224be1c3ad0520b13d844274614fd", size = 232424 },
    { url = "https://files.pythonhosted.org/packages/18/79/a9416650df9b525737ab521aa181ccc42d56016d2123ddcb7b58e926a42c/contourpy-1.3.3-cp314-cp314-win_arm64.whl", hash = "sha256:95b181891b4c71de4bb404c6621e7e2390745f887f2a026b2d99e92c17892339", size = 198300 },
    { url = "https://files.pythonhosted.org/packages/1f/42/38c159a7d0f2b7b9c04c64ab317042bb6952b713ba875c1681529a2932fe/contourpy-1.3.3-cp314-cp314t-macosx_10_13_x86_64.whl", hash = "sha256:33c82d0138c0a062380332c861387650c82e4cf1747aaa6938b9b6516762e772", size = 306769 },
    { url = "https://files.pythonhosted.org/packages/c3/6c/26a8205f24bca10974e77460de68d3d7c63e282e23782f1239f226fcae6f/contourpy-1.3.3-cp314-cp314t-macosx_11_0_arm64.whl", hash = "sha256:ea37e7b45949df430fe649e5de8351c423430046a2af20b1c1961cae3afcda77", size = 287892 },
    { url = "https://files.pythonhosted.org/packages/66/06/8a475c8ab718ebfd7925661747dbb3c3ee9c82ac834ccb3570be49d129f4/contourpy-1.3.3-cp314-cp314t-manylinux_2_26_aarch64.manylinux_2_28_aarch64.whl", hash = "sha256:d304906ecc71672e9c89e87c4675dc5c2645e1f4269a5063b99b0bb29f232d13", size = 326748 },
    { url = "https://files.pythonhosted.org/packages/b4/a3/c5ca9f010a44c223f098fccd8b158bb1cb287378a31ac141f04730dc49be/contourpy-1.3.3-cp314-cp314t-manylinux_2_26_ppc64le.manylinux_2_28_ppc64le.whl", hash = "sha256:ca658cd1a680a5c9ea96dc61cdbae1e85c8f25849843aa799dfd3cb370ad4fbe", size = 375554 },
    { url = "https://files.pythonhosted.org/packages/80/5b/68bd33ae63fac658a4145088c1e894405e07584a316738710b636c6d0333/contourpy-1.3.3-cp314-cp314t-manylinux_2_26_s390x.manylinux_2_28_s390x.whl", hash = "sha256:ab2fd90904c503739a75b7c8c5c01160130ba67944a7b77bbf36ef8054576e7f", size = 388118 },
    { url = "https://files.pythonhosted.org/packages/40/52/4c285a6435940ae25d7410a6c36bda5145839bc3f0beb20c707cda18b9d2/contourpy-1.3.3-cp314-cp314t-manylinux_2_27_x86_64.manylinux_2_28_x86_64.whl", hash = "sha256:b7301b89040075c30e5768810bc96a8e8d78085b47d8be6e4c3f5a0b4ed478a0", size = 352555 },
    { url = "https://files.pythonhosted.org/packages/24/ee/3e81e1dd174f5c7fefe50e85d0892de05ca4e26ef1c9a59c2a57e43b865a/contourpy-1.3.3-cp314-cp314t-musllinux_1_2_aarch64.whl", hash = "sha256:2a2a8b627d5cc6b7c41a4beff6c5ad5eb848c88255fda4a8745f7e901b32d8e4", size = 1322295 },
    { url = "https://files.pythonhosted.org/packages/3c/b2/6d913d4d04e14379de429057cd169e5e00f6c2af3bb13e1710bcbdb5da12/contourpy-1.3.3-cp314-cp314t-musllinux_1_2_x86_64.whl", hash = "sha256:fd6ec6be509c787f1caf6b247f0b1ca598bef13f4ddeaa126b7658215529ba0f", size = 1391027 },
    { url = "https://files.pythonhosted.org/packages/93/8a/68a4ec5c55a2971213d29a9374913f7e9f18581945a7a31d1a39b5d2dfe5/contourpy-1.3.3-cp314-cp314t-win32.whl", hash = "sha256:e74a9a0f5e3fff48fb5a7f2fd2b9b70a3fe014a67522f79b7cca4c0c7e43c9ae", size = 202428 },
    { url = "https://files.pythonhosted.org/packages/fa/96/fd9f641ffedc4fa3ace923af73b9d07e869496c9cc7a459103e6e978992f/contourpy-1.3.3-cp314-cp314t-win_amd64.whl", hash = "sha256:13b68d6a62db8eafaebb8039218921399baf6e47bf85006fd8529f2a08ef33fc", size = 250331 },
    { url = "https://files.pythonhosted.org/packages/ae/8c/469afb6465b853afff216f9528ffda78a915ff880ed58813ba4faf4ba0b6/contourpy-1.3.3-cp314-cp314t-win_arm64.whl", hash = "sha256:b7448cb5a725bb1e35ce88771b86fba35ef418952474492cf7c764059933ff8b", size = 203831 },
]

[[package]]
name = "cycler"
version = "0.12.1"
source = { registry = "https://pypi.org/simple" }
sdist = { url = "https://files.pythonhosted.org/packages/a9/95/a3dbbb5028f35eafb79008e7522a75244477d2838f38cbb722248dabc2a8/cycler-0.12.1.tar.gz", hash = "sha256:88bb128f02ba341da8ef447245a9e138fae777f6a23943da4540077d3601eb1c", size = 7615 }
wheels = [
    { url = "https://files.pythonhosted.org/packages/e7/05/c19819d5e3d95294a6f5947fb9b9629efb316b96de511b418c53d245aae6/cycler-0.12.1-py3-none-any.whl", hash = "sha256:85cef7cff222d8644161529808465972e51340599459b8ac3ccbac5a854e0d30", size = 8321 },
]

[[package]]
name = "distlib"
version = "0.4.0"
source = { registry = "https://pypi.org/simple" }
sdist = { url = "https://files.pythonhosted.org/packages/96/8e/709914eb2b5749865801041647dc7f4e6d00b549cfe88b65ca192995f07c/distlib-0.4.0.tar.gz", hash = "sha256:feec40075be03a04501a973d81f633735b4b69f98b05450592310c0f401a4e0d", size = 614605 }
wheels = [
    { url = "https://files.pythonhosted.org/packages/33/6b/e0547afaf41bf2c42e52430072fa5658766e3d65bd4b03a563d1b6336f57/distlib-0.4.0-py2.py3-none-any.whl", hash = "sha256:9659f7d87e46584a30b5780e43ac7a2143098441670ff0a49d5f9034c54a6c16", size = 469047 },
]

[[package]]
name = "ffmpeg-python"
version = "0.2.0"
source = { registry = "https://pypi.org/simple" }
dependencies = [
    { name = "future" },
]
sdist = { url = "https://files.pythonhosted.org/packages/dd/5e/d5f9105d59c1325759d838af4e973695081fbbc97182baf73afc78dec266/ffmpeg-python-0.2.0.tar.gz", hash = "sha256:65225db34627c578ef0e11c8b1eb528bb35e024752f6f10b78c011f6f64c4127", size = 21543 }
wheels = [
    { url = "https://files.pythonhosted.org/packages/d7/0c/56be52741f75bad4dc6555991fabd2e07b432d333da82c11ad701123888a/ffmpeg_python-0.2.0-py3-none-any.whl", hash = "sha256:ac441a0404e053f8b6a1113a77c0f452f1cfc62f6344a769475ffdc0f56c23c5", size = 25024 },
]

[[package]]
name = "filelock"
version = "3.20.0"
source = { registry = "https://pypi.org/simple" }
sdist = { url = "https://files.pythonhosted.org/packages/58/46/0028a82567109b5ef6e4d2a1f04a583fb513e6cf9527fcdd09afd817deeb/filelock-3.20.0.tar.gz", hash = "sha256:711e943b4ec6be42e1d4e6690b48dc175c822967466bb31c0c293f34334c13f4", size = 18922 }
wheels = [
    { url = "https://files.pythonhosted.org/packages/76/91/7216b27286936c16f5b4d0c530087e4a54eead683e6b0b73dd0c64844af6/filelock-3.20.0-py3-none-any.whl", hash = "sha256:339b4732ffda5cd79b13f4e2711a31b0365ce445d95d243bb996273d072546a2", size = 16054 },
]

[[package]]
name = "fonttools"
version = "4.60.1"
source = { registry = "https://pypi.org/simple" }
sdist = { url = "https://files.pythonhosted.org/packages/4b/42/97a13e47a1e51a5a7142475bbcf5107fe3a68fc34aef331c897d5fb98ad0/fonttools-4.60.1.tar.gz", hash = "sha256:ef00af0439ebfee806b25f24c8f92109157ff3fac5731dc7867957812e87b8d9", size = 3559823 }
wheels = [
    { url = "https://files.pythonhosted.org/packages/e3/f7/a10b101b7a6f8836a5adb47f2791f2075d044a6ca123f35985c42edc82d8/fonttools-4.60.1-cp312-cp312-macosx_10_13_universal2.whl", hash = "sha256:7b0c6d57ab00dae9529f3faf187f2254ea0aa1e04215cf2f1a8ec277c96661bc", size = 2832953 },
    { url = "https://files.pythonhosted.org/packages/ed/fe/7bd094b59c926acf2304d2151354ddbeb74b94812f3dc943c231db09cb41/fonttools-4.60.1-cp312-cp312-macosx_10_13_x86_64.whl", hash = "sha256:839565cbf14645952d933853e8ade66a463684ed6ed6c9345d0faf1f0e868877", size = 2352706 },
    { url = "https://files.pythonhosted.org/packages/c0/ca/4bb48a26ed95a1e7eba175535fe5805887682140ee0a0d10a88e1de84208/fonttools-4.60.1-cp312-cp312-manylinux1_x86_64.manylinux2014_x86_64.manylinux_2_17_x86_64.manylinux_2_5_x86_64.whl", hash = "sha256:8177ec9676ea6e1793c8a084a90b65a9f778771998eb919d05db6d4b1c0b114c", size = 4923716 },
    { url = "https://files.pythonhosted.org/packages/b8/9f/2cb82999f686c1d1ddf06f6ae1a9117a880adbec113611cc9d22b2fdd465/fonttools-4.60.1-cp312-cp312-manylinux2014_aarch64.manylinux_2_17_aarch64.manylinux_2_28_aarch64.whl", hash = "sha256:996a4d1834524adbb423385d5a629b868ef9d774670856c63c9a0408a3063401", size = 4968175 },
    { url = "https://files.pythonhosted.org/packages/18/79/be569699e37d166b78e6218f2cde8c550204f2505038cdd83b42edc469b9/fonttools-4.60.1-cp312-cp312-musllinux_1_2_aarch64.whl", hash = "sha256:a46b2f450bc79e06ef3b6394f0c68660529ed51692606ad7f953fc2e448bc903", size = 4911031 },
    { url = "https://files.pythonhosted.org/packages/cc/9f/89411cc116effaec5260ad519162f64f9c150e5522a27cbb05eb62d0c05b/fonttools-4.60.1-cp312-cp312-musllinux_1_2_x86_64.whl", hash = "sha256:6ec722ee589e89a89f5b7574f5c45604030aa6ae24cb2c751e2707193b466fed", size = 5062966 },
    { url = "https://files.pythonhosted.org/packages/62/a1/f888221934b5731d46cb9991c7a71f30cb1f97c0ef5fcf37f8da8fce6c8e/fonttools-4.60.1-cp312-cp312-win32.whl", hash = "sha256:b2cf105cee600d2de04ca3cfa1f74f1127f8455b71dbad02b9da6ec266e116d6", size = 2218750 },
    { url = "https://files.pythonhosted.org/packages/88/8f/a55b5550cd33cd1028601df41acd057d4be20efa5c958f417b0c0613924d/fonttools-4.60.1-cp312-cp312-win_amd64.whl", hash = "sha256:992775c9fbe2cf794786fa0ffca7f09f564ba3499b8fe9f2f80bd7197db60383", size = 2267026 },
    { url = "https://files.pythonhosted.org/packages/7c/5b/cdd2c612277b7ac7ec8c0c9bc41812c43dc7b2d5f2b0897e15fdf5a1f915/fonttools-4.60.1-cp313-cp313-macosx_10_13_universal2.whl", hash = "sha256:6f68576bb4bbf6060c7ab047b1574a1ebe5c50a17de62830079967b211059ebb", size = 2825777 },
    { url = "https://files.pythonhosted.org/packages/d6/8a/de9cc0540f542963ba5e8f3a1f6ad48fa211badc3177783b9d5cadf79b5d/fonttools-4.60.1-cp313-cp313-macosx_10_13_x86_64.whl", hash = "sha256:eedacb5c5d22b7097482fa834bda0dafa3d914a4e829ec83cdea2a01f8c813c4", size = 2348080 },
    { url = "https://files.pythonhosted.org/packages/2d/8b/371ab3cec97ee3fe1126b3406b7abd60c8fec8975fd79a3c75cdea0c3d83/fonttools-4.60.1-cp313-cp313-manylinux1_x86_64.manylinux2014_x86_64.manylinux_2_17_x86_64.manylinux_2_5_x86_64.whl", hash = "sha256:b33a7884fabd72bdf5f910d0cf46be50dce86a0362a65cfc746a4168c67eb96c", size = 4903082 },
    { url = "https://files.pythonhosted.org/packages/04/05/06b1455e4bc653fcb2117ac3ef5fa3a8a14919b93c60742d04440605d058/fonttools-4.60.1-cp313-cp313-manylinux2014_aarch64.manylinux_2_17_aarch64.manylinux_2_28_aarch64.whl", hash = "sha256:2409d5fb7b55fd70f715e6d34e7a6e4f7511b8ad29a49d6df225ee76da76dd77", size = 4960125 },
    { url = "https://files.pythonhosted.org/packages/8e/37/f3b840fcb2666f6cb97038793606bdd83488dca2d0b0fc542ccc20afa668/fonttools-4.60.1-cp313-cp313-musllinux_1_2_aarch64.whl", hash = "sha256:c8651e0d4b3bdeda6602b85fdc2abbefc1b41e573ecb37b6779c4ca50753a199", size = 4901454 },
    { url = "https://files.pythonhosted.org/packages/fd/9e/eb76f77e82f8d4a46420aadff12cec6237751b0fb9ef1de373186dcffb5f/fonttools-4.60.1-cp313-cp313-musllinux_1_2_x86_64.whl", hash = "sha256:145daa14bf24824b677b9357c5e44fd8895c2a8f53596e1b9ea3496081dc692c", size = 5044495 },
    { url = "https://files.pythonhosted.org/packages/f8/b3/cede8f8235d42ff7ae891bae8d619d02c8ac9fd0cfc450c5927a6200c70d/fonttools-4.60.1-cp313-cp313-win32.whl", hash = "sha256:2299df884c11162617a66b7c316957d74a18e3758c0274762d2cc87df7bc0272", size = 2217028 },
    { url = "https://files.pythonhosted.org/packages/75/4d/b022c1577807ce8b31ffe055306ec13a866f2337ecee96e75b24b9b753ea/fonttools-4.60.1-cp313-cp313-win_amd64.whl", hash = "sha256:a3db56f153bd4c5c2b619ab02c5db5192e222150ce5a1bc10f16164714bc39ac", size = 2266200 },
    { url = "https://files.pythonhosted.org/packages/9a/83/752ca11c1aa9a899b793a130f2e466b79ea0cf7279c8d79c178fc954a07b/fonttools-4.60.1-cp314-cp314-macosx_10_13_universal2.whl", hash = "sha256:a884aef09d45ba1206712c7dbda5829562d3fea7726935d3289d343232ecb0d3", size = 2822830 },
    { url = "https://files.pythonhosted.org/packages/57/17/bbeab391100331950a96ce55cfbbff27d781c1b85ebafb4167eae50d9fe3/fonttools-4.60.1-cp314-cp314-macosx_10_13_x86_64.whl", hash = "sha256:8a44788d9d91df72d1a5eac49b31aeb887a5f4aab761b4cffc4196c74907ea85", size = 2345524 },
    { url = "https://files.pythonhosted.org/packages/3d/2e/d4831caa96d85a84dd0da1d9f90d81cec081f551e0ea216df684092c6c97/fonttools-4.60.1-cp314-cp314-manylinux1_x86_64.manylinux2014_x86_64.manylinux_2_17_x86_64.manylinux_2_5_x86_64.whl", hash = "sha256:e852d9dda9f93ad3651ae1e3bb770eac544ec93c3807888798eccddf84596537", size = 4843490 },
    { url = "https://files.pythonhosted.org/packages/49/13/5e2ea7c7a101b6fc3941be65307ef8df92cbbfa6ec4804032baf1893b434/fonttools-4.60.1-cp314-cp314-manylinux2014_aarch64.manylinux_2_17_aarch64.manylinux_2_28_aarch64.whl", hash = "sha256:154cb6ee417e417bf5f7c42fe25858c9140c26f647c7347c06f0cc2d47eff003", size = 4944184 },
    { url = "https://files.pythonhosted.org/packages/0c/2b/cf9603551c525b73fc47c52ee0b82a891579a93d9651ed694e4e2cd08bb8/fonttools-4.60.1-cp314-cp314-musllinux_1_2_aarch64.whl", hash = "sha256:5664fd1a9ea7f244487ac8f10340c4e37664675e8667d6fee420766e0fb3cf08", size = 4890218 },
    { url = "https://files.pythonhosted.org/packages/fd/2f/933d2352422e25f2376aae74f79eaa882a50fb3bfef3c0d4f50501267101/fonttools-4.60.1-cp314-cp314-musllinux_1_2_x86_64.whl", hash = "sha256:583b7f8e3c49486e4d489ad1deacfb8d5be54a8ef34d6df824f6a171f8511d99", size = 4999324 },
    { url = "https://files.pythonhosted.org/packages/38/99/234594c0391221f66216bc2c886923513b3399a148defaccf81dc3be6560/fonttools-4.60.1-cp314-cp314-win32.whl", hash = "sha256:66929e2ea2810c6533a5184f938502cfdaea4bc3efb7130d8cc02e1c1b4108d6", size = 2220861 },
    { url = "https://files.pythonhosted.org/packages/3e/1d/edb5b23726dde50fc4068e1493e4fc7658eeefcaf75d4c5ffce067d07ae5/fonttools-4.60.1-cp314-cp314-win_amd64.whl", hash = "sha256:f3d5be054c461d6a2268831f04091dc82753176f6ea06dc6047a5e168265a987", size = 2270934 },
    { url = "https://files.pythonhosted.org/packages/fb/da/1392aaa2170adc7071fe7f9cfd181a5684a7afcde605aebddf1fb4d76df5/fonttools-4.60.1-cp314-cp314t-macosx_10_13_universal2.whl", hash = "sha256:b6379e7546ba4ae4b18f8ae2b9bc5960936007a1c0e30b342f662577e8bc3299", size = 2894340 },
    { url = "https://files.pythonhosted.org/packages/bf/a7/3b9f16e010d536ce567058b931a20b590d8f3177b2eda09edd92e392375d/fonttools-4.60.1-cp314-cp314t-macosx_10_13_x86_64.whl", hash = "sha256:9d0ced62b59e0430b3690dbc5373df1c2aa7585e9a8ce38eff87f0fd993c5b01", size = 2375073 },
    { url = "https://files.pythonhosted.org/packages/9b/b5/e9bcf51980f98e59bb5bb7c382a63c6f6cac0eec5f67de6d8f2322382065/fonttools-4.60.1-cp314-cp314t-manylinux1_x86_64.manylinux2014_x86_64.manylinux_2_17_x86_64.manylinux_2_5_x86_64.whl", hash = "sha256:875cb7764708b3132637f6c5fb385b16eeba0f7ac9fa45a69d35e09b47045801", size = 4849758 },
    { url = "https://files.pythonhosted.org/packages/e3/dc/1d2cf7d1cba82264b2f8385db3f5960e3d8ce756b4dc65b700d2c496f7e9/fonttools-4.60.1-cp314-cp314t-manylinux2014_aarch64.manylinux_2_17_aarch64.manylinux_2_28_aarch64.whl", hash = "sha256:a184b2ea57b13680ab6d5fbde99ccef152c95c06746cb7718c583abd8f945ccc", size = 5085598 },
    { url = "https://files.pythonhosted.org/packages/5d/4d/279e28ba87fb20e0c69baf72b60bbf1c4d873af1476806a7b5f2b7fac1ff/fonttools-4.60.1-cp314-cp314t-musllinux_1_2_aarch64.whl", hash = "sha256:026290e4ec76583881763fac284aca67365e0be9f13a7fb137257096114cb3bc", size = 4957603 },
    { url = "https://files.pythonhosted.org/packages/78/d4/ff19976305e0c05aa3340c805475abb00224c954d3c65e82c0a69633d55d/fonttools-4.60.1-cp314-cp314t-musllinux_1_2_x86_64.whl", hash = "sha256:f0e8817c7d1a0c2eedebf57ef9a9896f3ea23324769a9a2061a80fe8852705ed", size = 4974184 },
    { url = "https://files.pythonhosted.org/packages/63/22/8553ff6166f5cd21cfaa115aaacaa0dc73b91c079a8cfd54a482cbc0f4f5/fonttools-4.60.1-cp314-cp314t-win32.whl", hash = "sha256:1410155d0e764a4615774e5c2c6fc516259fe3eca5882f034eb9bfdbee056259", size = 2282241 },
    { url = "https://files.pythonhosted.org/packages/8a/cb/fa7b4d148e11d5a72761a22e595344133e83a9507a4c231df972e657579b/fonttools-4.60.1-cp314-cp314t-win_amd64.whl", hash = "sha256:022beaea4b73a70295b688f817ddc24ed3e3418b5036ffcd5658141184ef0d0c", size = 2345760 },
    { url = "https://files.pythonhosted.org/packages/c7/93/0dd45cd283c32dea1545151d8c3637b4b8c53cdb3a625aeb2885b184d74d/fonttools-4.60.1-py3-none-any.whl", hash = "sha256:906306ac7afe2156fcf0042173d6ebbb05416af70f6b370967b47f8f00103bbb", size = 1143175 },
]

[[package]]
name = "fsspec"
version = "2025.9.0"
source = { registry = "https://pypi.org/simple" }
sdist = { url = "https://files.pythonhosted.org/packages/de/e0/bab50af11c2d75c9c4a2a26a5254573c0bd97cea152254401510950486fa/fsspec-2025.9.0.tar.gz", hash = "sha256:19fd429483d25d28b65ec68f9f4adc16c17ea2c7c7bf54ec61360d478fb19c19", size = 304847 }
wheels = [
    { url = "https://files.pythonhosted.org/packages/47/71/70db47e4f6ce3e5c37a607355f80da8860a33226be640226ac52cb05ef2e/fsspec-2025.9.0-py3-none-any.whl", hash = "sha256:530dc2a2af60a414a832059574df4a6e10cce927f6f4a78209390fe38955cfb7", size = 199289 },
]

[[package]]
name = "future"
version = "1.0.0"
source = { registry = "https://pypi.org/simple" }
sdist = { url = "https://files.pythonhosted.org/packages/a7/b2/4140c69c6a66432916b26158687e821ba631a4c9273c474343badf84d3ba/future-1.0.0.tar.gz", hash = "sha256:bd2968309307861edae1458a4f8a4f3598c03be43b97521076aebf5d94c07b05", size = 1228490 }
wheels = [
    { url = "https://files.pythonhosted.org/packages/da/71/ae30dadffc90b9006d77af76b393cb9dfbfc9629f339fc1574a1c52e6806/future-1.0.0-py3-none-any.whl", hash = "sha256:929292d34f5872e70396626ef385ec22355a1fae8ad29e1a734c3e43f9fbc216", size = 491326 },
]

[[package]]
name = "importlib-metadata"
version = "8.7.0"
source = { registry = "https://pypi.org/simple" }
dependencies = [
    { name = "zipp" },
]
sdist = { url = "https://files.pythonhosted.org/packages/76/66/650a33bd90f786193e4de4b3ad86ea60b53c89b669a5c7be931fac31cdb0/importlib_metadata-8.7.0.tar.gz", hash = "sha256:d13b81ad223b890aa16c5471f2ac3056cf76c5f10f82d6f9292f0b415f389000", size = 56641 }
wheels = [
    { url = "https://files.pythonhosted.org/packages/20/b0/36bd937216ec521246249be3bf9855081de4c5e06a0c9b4219dbeda50373/importlib_metadata-8.7.0-py3-none-any.whl", hash = "sha256:e5dd1551894c77868a30651cef00984d50e1002d06942a7101d34870c5f02afd", size = 27656 },
]

[[package]]
name = "jax"
version = "0.7.2"
source = { registry = "https://pypi.org/simple" }
dependencies = [
    { name = "jaxlib" },
    { name = "ml-dtypes" },
    { name = "numpy" },
    { name = "opt-einsum" },
    { name = "scipy" },
]
sdist = { url = "https://files.pythonhosted.org/packages/8f/e7/1e8e8af59b7659c83dc07dfa1dc23bc13551e5ef89bdef19ced044a497fc/jax-0.7.2.tar.gz", hash = "sha256:71a42b964bc6d52e819311429e6c0f5742e2a4650226dab1a1dd26fd986ca70d", size = 2434085 }
wheels = [
    { url = "https://files.pythonhosted.org/packages/d5/e6/5fd0f6fff79eb47469ff9c4fa27125b661517a2fbf8884689b02e9fdfaa8/jax-0.7.2-py3-none-any.whl", hash = "sha256:e7e32f9be51ae5cc6854225958c57de8cca2187d279844338465b15e8a1fe7f2", size = 2835570 },
]

[[package]]
name = "jaxlib"
version = "0.7.2"
source = { registry = "https://pypi.org/simple" }
dependencies = [
    { name = "ml-dtypes" },
    { name = "numpy" },
    { name = "scipy" },
]
wheels = [
    { url = "https://files.pythonhosted.org/packages/df/82/324ffb86a6de8c149689b499b6dc6e4f83684fe43ae9e81c8e5eb91bc50f/jaxlib-0.7.2-cp312-cp312-macosx_11_0_arm64.whl", hash = "sha256:bd6d1c53bd475e0e768a54af98b1642fb49d7304cf055ceebb1d01e89d38a1cb", size = 53563644 },
    { url = "https://files.pythonhosted.org/packages/89/6a/689b177de0672a7b4fe5489eec7cbb11305959c3af8da7d646e7f3aeb754/jaxlib-0.7.2-cp312-cp312-manylinux_2_27_aarch64.whl", hash = "sha256:9b5a0d357497611a113d207fb2c1997f01ab7a175870700812220f0bcaa31822", size = 71557871 },
    { url = "https://files.pythonhosted.org/packages/7b/73/b44fbe943c9e02e25c99eb64e6b86e2dde8d918d064326813b5bbe620951/jaxlib-0.7.2-cp312-cp312-manylinux_2_27_x86_64.whl", hash = "sha256:11f32319e662ccff66859eb393757050d8971bd880bc4dd70dec6434d890fb59", size = 78167979 },
    { url = "https://files.pythonhosted.org/packages/ee/0e/13d5264bbe08f03ae9e7abe7aa3041b5c29f9daf5493b8156ae7baa6cbf1/jaxlib-0.7.2-cp312-cp312-win_amd64.whl", hash = "sha256:b53cf3a7ed342ca1a9f419cc7a3c387598fc743043ba4a7c5895ebc4d62fa05a", size = 58040487 },
    { url = "https://files.pythonhosted.org/packages/57/48/4eafdde441b6e37a20b969033b0c73680eb4bf59003518d9099459a115d0/jaxlib-0.7.2-cp313-cp313-macosx_11_0_arm64.whl", hash = "sha256:e1b3dfe9915825fce006ea095b853f57681845c5bfa80975dcc3788936371fb0", size = 53562665 },
    { url = "https://files.pythonhosted.org/packages/14/a2/3ed83db683a8f0cd7c60266f1d8e34137c6d13cb0f6e8b66717ea3f38665/jaxlib-0.7.2-cp313-cp313-manylinux_2_27_aarch64.whl", hash = "sha256:97c793e97be5ddc73b3e85e6ce8ad3709e8054f75ea219cc0cb4f0805a65af06", size = 71556806 },
    { url = "https://files.pythonhosted.org/packages/3e/0b/a33add48e904dd88a52d4653cc8290da0f2d3dc132c60c5dbda6783f4e4a/jaxlib-0.7.2-cp313-cp313-manylinux_2_27_x86_64.whl", hash = "sha256:49d99620486effda87400024723a452306566996e3de719ee633f05220d1ee77", size = 78167866 },
    { url = "https://files.pythonhosted.org/packages/90/9b/2049f4e5e5527cee1cf26a9f037b91abac85503074b5420678bc199b1af7/jaxlib-0.7.2-cp313-cp313-win_amd64.whl", hash = "sha256:59081f79245a40a6a2590e660fb2981ac541112893a6617121822a6afdbb5ead", size = 58041016 },
    { url = "https://files.pythonhosted.org/packages/5e/da/79ab9f3d34b3ea6b30dacdb3415afd6a9d8160a8bdb48ed581192e80fb5c/jaxlib-0.7.2-cp313-cp313t-macosx_11_0_arm64.whl", hash = "sha256:3ba65706622ba6b8cd33be51d2b8a3619ac4023faa18de67158ae6c67dc7097f", size = 53649187 },
    { url = "https://files.pythonhosted.org/packages/87/0f/b39c008ef8015dcfafee04a5f575546a8111d0b9baee027fee2c89f40549/jaxlib-0.7.2-cp313-cp313t-manylinux_2_27_aarch64.whl", hash = "sha256:a1427c5f61c52d792fc55678cdc005ad9889ecd61e12dd312494e3daa71ce58d", size = 71654672 },
    { url = "https://files.pythonhosted.org/packages/f2/7e/883e9bc1198f64a45505c0d83d013a1a068265c0f8c53ba7b28c874562f9/jaxlib-0.7.2-cp313-cp313t-manylinux_2_27_x86_64.whl", hash = "sha256:4803d42c9019f7650da15db32dde6f17cd49279da72000878b045e31524e2cda", size = 78265965 },
    { url = "https://files.pythonhosted.org/packages/de/9c/44efc0f1636e96292339d9fbef34261ba57d7197d527c302d52fac584016/jaxlib-0.7.2-cp314-cp314-macosx_11_0_arm64.whl", hash = "sha256:b24ff1c564033bbe8dc4a14690e3fdb89b7e15230474afda6b2c1c90ef94bf32", size = 53565475 },
    { url = "https://files.pythonhosted.org/packages/68/99/4b1ff7240b62e4d812f7fef28422d3927dd288a2ed9d54471f1eeb0b93e8/jaxlib-0.7.2-cp314-cp314-manylinux_2_27_aarch64.whl", hash = "sha256:7c70385cf7a0ea5feebd47d5a45816b3b1abfd0487060da58173f175cfd318a8", size = 71563416 },
    { url = "https://files.pythonhosted.org/packages/8a/00/d8f5dc1113b55eae3d2f74e424b13de152478cd73f3d40d96b359307106c/jaxlib-0.7.2-cp314-cp314-manylinux_2_27_x86_64.whl", hash = "sha256:c76fb5fbb3ca2417f881ecbadd0516ea5ab9cc49daeab079752dc7f7a4951f0d", size = 78182392 },
    { url = "https://files.pythonhosted.org/packages/be/0b/f0e2f6c391c2691b4ec7d32045832270148182d6e3fbb15d6d04027c7bec/jaxlib-0.7.2-cp314-cp314-win_amd64.whl", hash = "sha256:2554fcb4835efafdf2cc92754733aec2a566d26716ad95ea5a77da1053e6269a", size = 60230144 },
    { url = "https://files.pythonhosted.org/packages/68/01/e1c44924d3a2a84a6dbc97d9fa515712decc92199a16a519c44e98dcfe33/jaxlib-0.7.2-cp314-cp314t-macosx_11_0_arm64.whl", hash = "sha256:84e158bbc79eab93b1493cdd031f93e1483b7a26a98edfdd2868f3d0752b0228", size = 53648014 },
    { url = "https://files.pythonhosted.org/packages/ee/8e/b16f6f1957aba6736f1c90c0161060deb1c1f4c91ea68cbced3ba7b6e163/jaxlib-0.7.2-cp314-cp314t-manylinux_2_27_aarch64.whl", hash = "sha256:4716dc886bda1372a2c78dc6d3c23e50049044d7c552d22a95a14aac6e040731", size = 71659925 },
    { url = "https://files.pythonhosted.org/packages/0c/e2/47c52aa806e98f00754b1c303f85d0594d623a7ff5c8592923f7bae45fce/jaxlib-0.7.2-cp314-cp314t-manylinux_2_27_x86_64.whl", hash = "sha256:3ecc0b2e76c089cef350f7916275431b299a17615e32ced1ece18cdd47df6bd2", size = 78264963 },
]

[[package]]
name = "jinja2"
version = "3.1.6"
source = { registry = "https://pypi.org/simple" }
dependencies = [
    { name = "markupsafe" },
]
sdist = { url = "https://files.pythonhosted.org/packages/df/bf/f7da0350254c0ed7c72f3e33cef02e048281fec7ecec5f032d4aac52226b/jinja2-3.1.6.tar.gz", hash = "sha256:0137fb05990d35f1275a587e9aee6d56da821fc83491a0fb838183be43f66d6d", size = 245115 }
wheels = [
    { url = "https://files.pythonhosted.org/packages/62/a1/3d680cbfd5f4b8f15abc1d571870c5fc3e594bb582bc3b64ea099db13e56/jinja2-3.1.6-py3-none-any.whl", hash = "sha256:85ece4451f492d0c13c5dd7c13a64681a86afae63a5f347908daf103ce6d2f67", size = 134899 },
]

[[package]]
name = "json5"
version = "0.12.1"
source = { registry = "https://pypi.org/simple" }
sdist = { url = "https://files.pythonhosted.org/packages/12/ae/929aee9619e9eba9015207a9d2c1c54db18311da7eb4dcf6d41ad6f0eb67/json5-0.12.1.tar.gz", hash = "sha256:b2743e77b3242f8d03c143dd975a6ec7c52e2f2afe76ed934e53503dd4ad4990", size = 52191 }
wheels = [
    { url = "https://files.pythonhosted.org/packages/85/e2/05328bd2621be49a6fed9e3030b1e51a2d04537d3f816d211b9cc53c5262/json5-0.12.1-py3-none-any.whl", hash = "sha256:d9c9b3bc34a5f54d43c35e11ef7cb87d8bdd098c6ace87117a7b7e83e705c1d5", size = 36119 },
]

[[package]]
name = "kiwisolver"
version = "1.4.9"
source = { registry = "https://pypi.org/simple" }
sdist = { url = "https://files.pythonhosted.org/packages/5c/3c/85844f1b0feb11ee581ac23fe5fce65cd049a200c1446708cc1b7f922875/kiwisolver-1.4.9.tar.gz", hash = "sha256:c3b22c26c6fd6811b0ae8363b95ca8ce4ea3c202d3d0975b2914310ceb1bcc4d", size = 97564 }
wheels = [
    { url = "https://files.pythonhosted.org/packages/86/c9/13573a747838aeb1c76e3267620daa054f4152444d1f3d1a2324b78255b5/kiwisolver-1.4.9-cp312-cp312-macosx_10_13_universal2.whl", hash = "sha256:ac5a486ac389dddcc5bef4f365b6ae3ffff2c433324fb38dd35e3fab7c957999", size = 123686 },
    { url = "https://files.pythonhosted.org/packages/51/ea/2ecf727927f103ffd1739271ca19c424d0e65ea473fbaeea1c014aea93f6/kiwisolver-1.4.9-cp312-cp312-macosx_10_13_x86_64.whl", hash = "sha256:f2ba92255faa7309d06fe44c3a4a97efe1c8d640c2a79a5ef728b685762a6fd2", size = 66460 },
    { url = "https://files.pythonhosted.org/packages/5b/5a/51f5464373ce2aeb5194508298a508b6f21d3867f499556263c64c621914/kiwisolver-1.4.9-cp312-cp312-macosx_11_0_arm64.whl", hash = "sha256:4a2899935e724dd1074cb568ce7ac0dce28b2cd6ab539c8e001a8578eb106d14", size = 64952 },
    { url = "https://files.pythonhosted.org/packages/70/90/6d240beb0f24b74371762873e9b7f499f1e02166a2d9c5801f4dbf8fa12e/kiwisolver-1.4.9-cp312-cp312-manylinux2014_x86_64.manylinux_2_17_x86_64.whl", hash = "sha256:f6008a4919fdbc0b0097089f67a1eb55d950ed7e90ce2cc3e640abadd2757a04", size = 1474756 },
    { url = "https://files.pythonhosted.org/packages/12/42/f36816eaf465220f683fb711efdd1bbf7a7005a2473d0e4ed421389bd26c/kiwisolver-1.4.9-cp312-cp312-manylinux_2_24_aarch64.manylinux_2_28_aarch64.whl", hash = "sha256:67bb8b474b4181770f926f7b7d2f8c0248cbcb78b660fdd41a47054b28d2a752", size = 1276404 },
    { url = "https://files.pythonhosted.org/packages/2e/64/bc2de94800adc830c476dce44e9b40fd0809cddeef1fde9fcf0f73da301f/kiwisolver-1.4.9-cp312-cp312-manylinux_2_24_ppc64le.manylinux_2_28_ppc64le.whl", hash = "sha256:2327a4a30d3ee07d2fbe2e7933e8a37c591663b96ce42a00bc67461a87d7df77", size = 1294410 },
    { url = "https://files.pythonhosted.org/packages/5f/42/2dc82330a70aa8e55b6d395b11018045e58d0bb00834502bf11509f79091/kiwisolver-1.4.9-cp312-cp312-manylinux_2_24_s390x.manylinux_2_28_s390x.whl", hash = "sha256:7a08b491ec91b1d5053ac177afe5290adacf1f0f6307d771ccac5de30592d198", size = 1343631 },
    { url = "https://files.pythonhosted.org/packages/22/fd/f4c67a6ed1aab149ec5a8a401c323cee7a1cbe364381bb6c9c0d564e0e20/kiwisolver-1.4.9-cp312-cp312-musllinux_1_2_aarch64.whl", hash = "sha256:d8fc5c867c22b828001b6a38d2eaeb88160bf5783c6cb4a5e440efc981ce286d", size = 2224963 },
    { url = "https://files.pythonhosted.org/packages/45/aa/76720bd4cb3713314677d9ec94dcc21ced3f1baf4830adde5bb9b2430a5f/kiwisolver-1.4.9-cp312-cp312-musllinux_1_2_ppc64le.whl", hash = "sha256:3b3115b2581ea35bb6d1f24a4c90af37e5d9b49dcff267eeed14c3893c5b86ab", size = 2321295 },
    { url = "https://files.pythonhosted.org/packages/80/19/d3ec0d9ab711242f56ae0dc2fc5d70e298bb4a1f9dfab44c027668c673a1/kiwisolver-1.4.9-cp312-cp312-musllinux_1_2_s390x.whl", hash = "sha256:858e4c22fb075920b96a291928cb7dea5644e94c0ee4fcd5af7e865655e4ccf2", size = 2487987 },
    { url = "https://files.pythonhosted.org/packages/39/e9/61e4813b2c97e86b6fdbd4dd824bf72d28bcd8d4849b8084a357bc0dd64d/kiwisolver-1.4.9-cp312-cp312-musllinux_1_2_x86_64.whl", hash = "sha256:ed0fecd28cc62c54b262e3736f8bb2512d8dcfdc2bcf08be5f47f96bf405b145", size = 2291817 },
    { url = "https://files.pythonhosted.org/packages/a0/41/85d82b0291db7504da3c2defe35c9a8a5c9803a730f297bd823d11d5fb77/kiwisolver-1.4.9-cp312-cp312-win_amd64.whl", hash = "sha256:f68208a520c3d86ea51acf688a3e3002615a7f0238002cccc17affecc86a8a54", size = 73895 },
    { url = "https://files.pythonhosted.org/packages/e2/92/5f3068cf15ee5cb624a0c7596e67e2a0bb2adee33f71c379054a491d07da/kiwisolver-1.4.9-cp312-cp312-win_arm64.whl", hash = "sha256:2c1a4f57df73965f3f14df20b80ee29e6a7930a57d2d9e8491a25f676e197c60", size = 64992 },
    { url = "https://files.pythonhosted.org/packages/31/c1/c2686cda909742ab66c7388e9a1a8521a59eb89f8bcfbee28fc980d07e24/kiwisolver-1.4.9-cp313-cp313-macosx_10_13_universal2.whl", hash = "sha256:a5d0432ccf1c7ab14f9949eec60c5d1f924f17c037e9f8b33352fa05799359b8", size = 123681 },
    { url = "https://files.pythonhosted.org/packages/ca/f0/f44f50c9f5b1a1860261092e3bc91ecdc9acda848a8b8c6abfda4a24dd5c/kiwisolver-1.4.9-cp313-cp313-macosx_10_13_x86_64.whl", hash = "sha256:efb3a45b35622bb6c16dbfab491a8f5a391fe0e9d45ef32f4df85658232ca0e2", size = 66464 },
    { url = "https://files.pythonhosted.org/packages/2d/7a/9d90a151f558e29c3936b8a47ac770235f436f2120aca41a6d5f3d62ae8d/kiwisolver-1.4.9-cp313-cp313-macosx_11_0_arm64.whl", hash = "sha256:1a12cf6398e8a0a001a059747a1cbf24705e18fe413bc22de7b3d15c67cffe3f", size = 64961 },
    { url = "https://files.pythonhosted.org/packages/e9/e9/f218a2cb3a9ffbe324ca29a9e399fa2d2866d7f348ec3a88df87fc248fc5/kiwisolver-1.4.9-cp313-cp313-manylinux2014_x86_64.manylinux_2_17_x86_64.whl", hash = "sha256:b67e6efbf68e077dd71d1a6b37e43e1a99d0bff1a3d51867d45ee8908b931098", size = 1474607 },
    { url = "https://files.pythonhosted.org/packages/d9/28/aac26d4c882f14de59041636292bc838db8961373825df23b8eeb807e198/kiwisolver-1.4.9-cp313-cp313-manylinux_2_24_aarch64.manylinux_2_28_aarch64.whl", hash = "sha256:5656aa670507437af0207645273ccdfee4f14bacd7f7c67a4306d0dcaeaf6eed", size = 1276546 },
    { url = "https://files.pythonhosted.org/packages/8b/ad/8bfc1c93d4cc565e5069162f610ba2f48ff39b7de4b5b8d93f69f30c4bed/kiwisolver-1.4.9-cp313-cp313-manylinux_2_24_ppc64le.manylinux_2_28_ppc64le.whl", hash = "sha256:bfc08add558155345129c7803b3671cf195e6a56e7a12f3dde7c57d9b417f525", size = 1294482 },
    { url = "https://files.pythonhosted.org/packages/da/f1/6aca55ff798901d8ce403206d00e033191f63d82dd708a186e0ed2067e9c/kiwisolver-1.4.9-cp313-cp313-manylinux_2_24_s390x.manylinux_2_28_s390x.whl", hash = "sha256:40092754720b174e6ccf9e845d0d8c7d8e12c3d71e7fc35f55f3813e96376f78", size = 1343720 },
    { url = "https://files.pythonhosted.org/packages/d1/91/eed031876c595c81d90d0f6fc681ece250e14bf6998c3d7c419466b523b7/kiwisolver-1.4.9-cp313-cp313-musllinux_1_2_aarch64.whl", hash = "sha256:497d05f29a1300d14e02e6441cf0f5ee81c1ff5a304b0d9fb77423974684e08b", size = 2224907 },
    { url = "https://files.pythonhosted.org/packages/e9/ec/4d1925f2e49617b9cca9c34bfa11adefad49d00db038e692a559454dfb2e/kiwisolver-1.4.9-cp313-cp313-musllinux_1_2_ppc64le.whl", hash = "sha256:bdd1a81a1860476eb41ac4bc1e07b3f07259e6d55bbf739b79c8aaedcf512799", size = 2321334 },
    { url = "https://files.pythonhosted.org/packages/43/cb/450cd4499356f68802750c6ddc18647b8ea01ffa28f50d20598e0befe6e9/kiwisolver-1.4.9-cp313-cp313-musllinux_1_2_s390x.whl", hash = "sha256:e6b93f13371d341afee3be9f7c5964e3fe61d5fa30f6a30eb49856935dfe4fc3", size = 2488313 },
    { url = "https://files.pythonhosted.org/packages/71/67/fc76242bd99f885651128a5d4fa6083e5524694b7c88b489b1b55fdc491d/kiwisolver-1.4.9-cp313-cp313-musllinux_1_2_x86_64.whl", hash = "sha256:d75aa530ccfaa593da12834b86a0724f58bff12706659baa9227c2ccaa06264c", size = 2291970 },
    { url = "https://files.pythonhosted.org/packages/75/bd/f1a5d894000941739f2ae1b65a32892349423ad49c2e6d0771d0bad3fae4/kiwisolver-1.4.9-cp313-cp313-win_amd64.whl", hash = "sha256:dd0a578400839256df88c16abddf9ba14813ec5f21362e1fe65022e00c883d4d", size = 73894 },
    { url = "https://files.pythonhosted.org/packages/95/38/dce480814d25b99a391abbddadc78f7c117c6da34be68ca8b02d5848b424/kiwisolver-1.4.9-cp313-cp313-win_arm64.whl", hash = "sha256:d4188e73af84ca82468f09cadc5ac4db578109e52acb4518d8154698d3a87ca2", size = 64995 },
    { url = "https://files.pythonhosted.org/packages/e2/37/7d218ce5d92dadc5ebdd9070d903e0c7cf7edfe03f179433ac4d13ce659c/kiwisolver-1.4.9-cp313-cp313t-macosx_10_13_universal2.whl", hash = "sha256:5a0f2724dfd4e3b3ac5a82436a8e6fd16baa7d507117e4279b660fe8ca38a3a1", size = 126510 },
    { url = "https://files.pythonhosted.org/packages/23/b0/e85a2b48233daef4b648fb657ebbb6f8367696a2d9548a00b4ee0eb67803/kiwisolver-1.4.9-cp313-cp313t-macosx_10_13_x86_64.whl", hash = "sha256:1b11d6a633e4ed84fc0ddafd4ebfd8ea49b3f25082c04ad12b8315c11d504dc1", size = 67903 },
    { url = "https://files.pythonhosted.org/packages/44/98/f2425bc0113ad7de24da6bb4dae1343476e95e1d738be7c04d31a5d037fd/kiwisolver-1.4.9-cp313-cp313t-macosx_11_0_arm64.whl", hash = "sha256:61874cdb0a36016354853593cffc38e56fc9ca5aa97d2c05d3dcf6922cd55a11", size = 66402 },
    { url = "https://files.pythonhosted.org/packages/98/d8/594657886df9f34c4177cc353cc28ca7e6e5eb562d37ccc233bff43bbe2a/kiwisolver-1.4.9-cp313-cp313t-manylinux2014_x86_64.manylinux_2_17_x86_64.whl", hash = "sha256:60c439763a969a6af93b4881db0eed8fadf93ee98e18cbc35bc8da868d0c4f0c", size = 1582135 },
    { url = "https://files.pythonhosted.org/packages/5c/c6/38a115b7170f8b306fc929e166340c24958347308ea3012c2b44e7e295db/kiwisolver-1.4.9-cp313-cp313t-manylinux_2_24_aarch64.manylinux_2_28_aarch64.whl", hash = "sha256:92a2f997387a1b79a75e7803aa7ded2cfbe2823852ccf1ba3bcf613b62ae3197", size = 1389409 },
    { url = "https://files.pythonhosted.org/packages/bf/3b/e04883dace81f24a568bcee6eb3001da4ba05114afa622ec9b6fafdc1f5e/kiwisolver-1.4.9-cp313-cp313t-manylinux_2_24_ppc64le.manylinux_2_28_ppc64le.whl", hash = "sha256:a31d512c812daea6d8b3be3b2bfcbeb091dbb09177706569bcfc6240dcf8b41c", size = 1401763 },
    { url = "https://files.pythonhosted.org/packages/9f/80/20ace48e33408947af49d7d15c341eaee69e4e0304aab4b7660e234d6288/kiwisolver-1.4.9-cp313-cp313t-manylinux_2_24_s390x.manylinux_2_28_s390x.whl", hash = "sha256:52a15b0f35dad39862d376df10c5230155243a2c1a436e39eb55623ccbd68185", size = 1453643 },
    { url = "https://files.pythonhosted.org/packages/64/31/6ce4380a4cd1f515bdda976a1e90e547ccd47b67a1546d63884463c92ca9/kiwisolver-1.4.9-cp313-cp313t-musllinux_1_2_aarch64.whl", hash = "sha256:a30fd6fdef1430fd9e1ba7b3398b5ee4e2887783917a687d86ba69985fb08748", size = 2330818 },
    { url = "https://files.pythonhosted.org/packages/fa/e9/3f3fcba3bcc7432c795b82646306e822f3fd74df0ee81f0fa067a1f95668/kiwisolver-1.4.9-cp313-cp313t-musllinux_1_2_ppc64le.whl", hash = "sha256:cc9617b46837c6468197b5945e196ee9ca43057bb7d9d1ae688101e4e1dddf64", size = 2419963 },
    { url = "https://files.pythonhosted.org/packages/99/43/7320c50e4133575c66e9f7dadead35ab22d7c012a3b09bb35647792b2a6d/kiwisolver-1.4.9-cp313-cp313t-musllinux_1_2_s390x.whl", hash = "sha256:0ab74e19f6a2b027ea4f845a78827969af45ce790e6cb3e1ebab71bdf9f215ff", size = 2594639 },
    { url = "https://files.pythonhosted.org/packages/65/d6/17ae4a270d4a987ef8a385b906d2bdfc9fce502d6dc0d3aea865b47f548c/kiwisolver-1.4.9-cp313-cp313t-musllinux_1_2_x86_64.whl", hash = "sha256:dba5ee5d3981160c28d5490f0d1b7ed730c22470ff7f6cc26cfcfaacb9896a07", size = 2391741 },
    { url = "https://files.pythonhosted.org/packages/2a/8f/8f6f491d595a9e5912971f3f863d81baddccc8a4d0c3749d6a0dd9ffc9df/kiwisolver-1.4.9-cp313-cp313t-win_arm64.whl", hash = "sha256:0749fd8f4218ad2e851e11cc4dc05c7cbc0cbc4267bdfdb31782e65aace4ee9c", size = 68646 },
    { url = "https://files.pythonhosted.org/packages/6b/32/6cc0fbc9c54d06c2969faa9c1d29f5751a2e51809dd55c69055e62d9b426/kiwisolver-1.4.9-cp314-cp314-macosx_10_13_universal2.whl", hash = "sha256:9928fe1eb816d11ae170885a74d074f57af3a0d65777ca47e9aeb854a1fba386", size = 123806 },
    { url = "https://files.pythonhosted.org/packages/b2/dd/2bfb1d4a4823d92e8cbb420fe024b8d2167f72079b3bb941207c42570bdf/kiwisolver-1.4.9-cp314-cp314-macosx_10_13_x86_64.whl", hash = "sha256:d0005b053977e7b43388ddec89fa567f43d4f6d5c2c0affe57de5ebf290dc552", size = 66605 },
    { url = "https://files.pythonhosted.org/packages/f7/69/00aafdb4e4509c2ca6064646cba9cd4b37933898f426756adb2cb92ebbed/kiwisolver-1.4.9-cp314-cp314-macosx_11_0_arm64.whl", hash = "sha256:2635d352d67458b66fd0667c14cb1d4145e9560d503219034a18a87e971ce4f3", size = 64925 },
    { url = "https://files.pythonhosted.org/packages/43/dc/51acc6791aa14e5cb6d8a2e28cefb0dc2886d8862795449d021334c0df20/kiwisolver-1.4.9-cp314-cp314-manylinux2014_x86_64.manylinux_2_17_x86_64.whl", hash = "sha256:767c23ad1c58c9e827b649a9ab7809fd5fd9db266a9cf02b0e926ddc2c680d58", size = 1472414 },
    { url = "https://files.pythonhosted.org/packages/3d/bb/93fa64a81db304ac8a246f834d5094fae4b13baf53c839d6bb6e81177129/kiwisolver-1.4.9-cp314-cp314-manylinux_2_24_aarch64.manylinux_2_28_aarch64.whl", hash = "sha256:72d0eb9fba308b8311685c2268cf7d0a0639a6cd027d8128659f72bdd8a024b4", size = 1281272 },
    { url = "https://files.pythonhosted.org/packages/70/e6/6df102916960fb8d05069d4bd92d6d9a8202d5a3e2444494e7cd50f65b7a/kiwisolver-1.4.9-cp314-cp314-manylinux_2_24_ppc64le.manylinux_2_28_ppc64le.whl", hash = "sha256:f68e4f3eeca8fb22cc3d731f9715a13b652795ef657a13df1ad0c7dc0e9731df", size = 1298578 },
    { url = "https://files.pythonhosted.org/packages/7c/47/e142aaa612f5343736b087864dbaebc53ea8831453fb47e7521fa8658f30/kiwisolver-1.4.9-cp314-cp314-manylinux_2_24_s390x.manylinux_2_28_s390x.whl", hash = "sha256:d84cd4061ae292d8ac367b2c3fa3aad11cb8625a95d135fe93f286f914f3f5a6", size = 1345607 },
    { url = "https://files.pythonhosted.org/packages/54/89/d641a746194a0f4d1a3670fb900d0dbaa786fb98341056814bc3f058fa52/kiwisolver-1.4.9-cp314-cp314-musllinux_1_2_aarch64.whl", hash = "sha256:a60ea74330b91bd22a29638940d115df9dc00af5035a9a2a6ad9399ffb4ceca5", size = 2230150 },
    { url = "https://files.pythonhosted.org/packages/aa/6b/5ee1207198febdf16ac11f78c5ae40861b809cbe0e6d2a8d5b0b3044b199/kiwisolver-1.4.9-cp314-cp314-musllinux_1_2_ppc64le.whl", hash = "sha256:ce6a3a4e106cf35c2d9c4fa17c05ce0b180db622736845d4315519397a77beaf", size = 2325979 },
    { url = "https://files.pythonhosted.org/packages/fc/ff/b269eefd90f4ae14dcc74973d5a0f6d28d3b9bb1afd8c0340513afe6b39a/kiwisolver-1.4.9-cp314-cp314-musllinux_1_2_s390x.whl", hash = "sha256:77937e5e2a38a7b48eef0585114fe7930346993a88060d0bf886086d2aa49ef5", size = 2491456 },
    { url = "https://files.pythonhosted.org/packages/fc/d4/10303190bd4d30de547534601e259a4fbf014eed94aae3e5521129215086/kiwisolver-1.4.9-cp314-cp314-musllinux_1_2_x86_64.whl", hash = "sha256:24c175051354f4a28c5d6a31c93906dc653e2bf234e8a4bbfb964892078898ce", size = 2294621 },
    { url = "https://files.pythonhosted.org/packages/28/e0/a9a90416fce5c0be25742729c2ea52105d62eda6c4be4d803c2a7be1fa50/kiwisolver-1.4.9-cp314-cp314-win_amd64.whl", hash = "sha256:0763515d4df10edf6d06a3c19734e2566368980d21ebec439f33f9eb936c07b7", size = 75417 },
    { url = "https://files.pythonhosted.org/packages/1f/10/6949958215b7a9a264299a7db195564e87900f709db9245e4ebdd3c70779/kiwisolver-1.4.9-cp314-cp314-win_arm64.whl", hash = "sha256:0e4e2bf29574a6a7b7f6cb5fa69293b9f96c928949ac4a53ba3f525dffb87f9c", size = 66582 },
    { url = "https://files.pythonhosted.org/packages/ec/79/60e53067903d3bc5469b369fe0dfc6b3482e2133e85dae9daa9527535991/kiwisolver-1.4.9-cp314-cp314t-macosx_10_13_universal2.whl", hash = "sha256:d976bbb382b202f71c67f77b0ac11244021cfa3f7dfd9e562eefcea2df711548", size = 126514 },
    { url = "https://files.pythonhosted.org/packages/25/d1/4843d3e8d46b072c12a38c97c57fab4608d36e13fe47d47ee96b4d61ba6f/kiwisolver-1.4.9-cp314-cp314t-macosx_10_13_x86_64.whl", hash = "sha256:2489e4e5d7ef9a1c300a5e0196e43d9c739f066ef23270607d45aba368b91f2d", size = 67905 },
    { url = "https://files.pythonhosted.org/packages/8c/ae/29ffcbd239aea8b93108de1278271ae764dfc0d803a5693914975f200596/kiwisolver-1.4.9-cp314-cp314t-macosx_11_0_arm64.whl", hash = "sha256:e2ea9f7ab7fbf18fffb1b5434ce7c69a07582f7acc7717720f1d69f3e806f90c", size = 66399 },
    { url = "https://files.pythonhosted.org/packages/a1/ae/d7ba902aa604152c2ceba5d352d7b62106bedbccc8e95c3934d94472bfa3/kiwisolver-1.4.9-cp314-cp314t-manylinux2014_x86_64.manylinux_2_17_x86_64.whl", hash = "sha256:b34e51affded8faee0dfdb705416153819d8ea9250bbbf7ea1b249bdeb5f1122", size = 1582197 },
    { url = "https://files.pythonhosted.org/packages/f2/41/27c70d427eddb8bc7e4f16420a20fefc6f480312122a59a959fdfe0445ad/kiwisolver-1.4.9-cp314-cp314t-manylinux_2_24_aarch64.manylinux_2_28_aarch64.whl", hash = "sha256:d8aacd3d4b33b772542b2e01beb50187536967b514b00003bdda7589722d2a64", size = 1390125 },
    { url = "https://files.pythonhosted.org/packages/41/42/b3799a12bafc76d962ad69083f8b43b12bf4fe78b097b12e105d75c9b8f1/kiwisolver-1.4.9-cp314-cp314t-manylinux_2_24_ppc64le.manylinux_2_28_ppc64le.whl", hash = "sha256:7cf974dd4e35fa315563ac99d6287a1024e4dc2077b8a7d7cd3d2fb65d283134", size = 1402612 },
    { url = "https://files.pythonhosted.org/packages/d2/b5/a210ea073ea1cfaca1bb5c55a62307d8252f531beb364e18aa1e0888b5a0/kiwisolver-1.4.9-cp314-cp314t-manylinux_2_24_s390x.manylinux_2_28_s390x.whl", hash = "sha256:85bd218b5ecfbee8c8a82e121802dcb519a86044c9c3b2e4aef02fa05c6da370", size = 1453990 },
    { url = "https://files.pythonhosted.org/packages/5f/ce/a829eb8c033e977d7ea03ed32fb3c1781b4fa0433fbadfff29e39c676f32/kiwisolver-1.4.9-cp314-cp314t-musllinux_1_2_aarch64.whl", hash = "sha256:0856e241c2d3df4efef7c04a1e46b1936b6120c9bcf36dd216e3acd84bc4fb21", size = 2331601 },
    { url = "https://files.pythonhosted.org/packages/e0/4b/b5e97eb142eb9cd0072dacfcdcd31b1c66dc7352b0f7c7255d339c0edf00/kiwisolver-1.4.9-cp314-cp314t-musllinux_1_2_ppc64le.whl", hash = "sha256:9af39d6551f97d31a4deebeac6f45b156f9755ddc59c07b402c148f5dbb6482a", size = 2422041 },
    { url = "https://files.pythonhosted.org/packages/40/be/8eb4cd53e1b85ba4edc3a9321666f12b83113a178845593307a3e7891f44/kiwisolver-1.4.9-cp314-cp314t-musllinux_1_2_s390x.whl", hash = "sha256:bb4ae2b57fc1d8cbd1cf7b1d9913803681ffa903e7488012be5b76dedf49297f", size = 2594897 },
    { url = "https://files.pythonhosted.org/packages/99/dd/841e9a66c4715477ea0abc78da039832fbb09dac5c35c58dc4c41a407b8a/kiwisolver-1.4.9-cp314-cp314t-musllinux_1_2_x86_64.whl", hash = "sha256:aedff62918805fb62d43a4aa2ecd4482c380dc76cd31bd7c8878588a61bd0369", size = 2391835 },
    { url = "https://files.pythonhosted.org/packages/0c/28/4b2e5c47a0da96896fdfdb006340ade064afa1e63675d01ea5ac222b6d52/kiwisolver-1.4.9-cp314-cp314t-win_amd64.whl", hash = "sha256:1fa333e8b2ce4d9660f2cda9c0e1b6bafcfb2457a9d259faa82289e73ec24891", size = 79988 },
    { url = "https://files.pythonhosted.org/packages/80/be/3578e8afd18c88cdf9cb4cffde75a96d2be38c5a903f1ed0ceec061bd09e/kiwisolver-1.4.9-cp314-cp314t-win_arm64.whl", hash = "sha256:4a48a2ce79d65d363597ef7b567ce3d14d68783d2b2263d98db3d9477805ba32", size = 70260 },
]

[[package]]
name = "markupsafe"
version = "3.0.3"
source = { registry = "https://pypi.org/simple" }
sdist = { url = "https://files.pythonhosted.org/packages/7e/99/7690b6d4034fffd95959cbe0c02de8deb3098cc577c67bb6a24fe5d7caa7/markupsafe-3.0.3.tar.gz", hash = "sha256:722695808f4b6457b320fdc131280796bdceb04ab50fe1795cd540799ebe1698", size = 80313 }
wheels = [
    { url = "https://files.pythonhosted.org/packages/5a/72/147da192e38635ada20e0a2e1a51cf8823d2119ce8883f7053879c2199b5/markupsafe-3.0.3-cp312-cp312-macosx_10_13_x86_64.whl", hash = "sha256:d53197da72cc091b024dd97249dfc7794d6a56530370992a5e1a08983ad9230e", size = 11615 },
    { url = "https://files.pythonhosted.org/packages/9a/81/7e4e08678a1f98521201c3079f77db69fb552acd56067661f8c2f534a718/markupsafe-3.0.3-cp312-cp312-macosx_11_0_arm64.whl", hash = "sha256:1872df69a4de6aead3491198eaf13810b565bdbeec3ae2dc8780f14458ec73ce", size = 12020 },
    { url = "https://files.pythonhosted.org/packages/1e/2c/799f4742efc39633a1b54a92eec4082e4f815314869865d876824c257c1e/markupsafe-3.0.3-cp312-cp312-manylinux2014_aarch64.manylinux_2_17_aarch64.manylinux_2_28_aarch64.whl", hash = "sha256:3a7e8ae81ae39e62a41ec302f972ba6ae23a5c5396c8e60113e9066ef893da0d", size = 24332 },
    { url = "https://files.pythonhosted.org/packages/3c/2e/8d0c2ab90a8c1d9a24f0399058ab8519a3279d1bd4289511d74e909f060e/markupsafe-3.0.3-cp312-cp312-manylinux2014_x86_64.manylinux_2_17_x86_64.manylinux_2_28_x86_64.whl", hash = "sha256:d6dd0be5b5b189d31db7cda48b91d7e0a9795f31430b7f271219ab30f1d3ac9d", size = 22947 },
    { url = "https://files.pythonhosted.org/packages/2c/54/887f3092a85238093a0b2154bd629c89444f395618842e8b0c41783898ea/markupsafe-3.0.3-cp312-cp312-manylinux_2_31_riscv64.manylinux_2_39_riscv64.whl", hash = "sha256:94c6f0bb423f739146aec64595853541634bde58b2135f27f61c1ffd1cd4d16a", size = 21962 },
    { url = "https://files.pythonhosted.org/packages/c9/2f/336b8c7b6f4a4d95e91119dc8521402461b74a485558d8f238a68312f11c/markupsafe-3.0.3-cp312-cp312-musllinux_1_2_aarch64.whl", hash = "sha256:be8813b57049a7dc738189df53d69395eba14fb99345e0a5994914a3864c8a4b", size = 23760 },
    { url = "https://files.pythonhosted.org/packages/32/43/67935f2b7e4982ffb50a4d169b724d74b62a3964bc1a9a527f5ac4f1ee2b/markupsafe-3.0.3-cp312-cp312-musllinux_1_2_riscv64.whl", hash = "sha256:83891d0e9fb81a825d9a6d61e3f07550ca70a076484292a70fde82c4b807286f", size = 21529 },
    { url = "https://files.pythonhosted.org/packages/89/e0/4486f11e51bbba8b0c041098859e869e304d1c261e59244baa3d295d47b7/markupsafe-3.0.3-cp312-cp312-musllinux_1_2_x86_64.whl", hash = "sha256:77f0643abe7495da77fb436f50f8dab76dbc6e5fd25d39589a0f1fe6548bfa2b", size = 23015 },
    { url = "https://files.pythonhosted.org/packages/2f/e1/78ee7a023dac597a5825441ebd17170785a9dab23de95d2c7508ade94e0e/markupsafe-3.0.3-cp312-cp312-win32.whl", hash = "sha256:d88b440e37a16e651bda4c7c2b930eb586fd15ca7406cb39e211fcff3bf3017d", size = 14540 },
    { url = "https://files.pythonhosted.org/packages/aa/5b/bec5aa9bbbb2c946ca2733ef9c4ca91c91b6a24580193e891b5f7dbe8e1e/markupsafe-3.0.3-cp312-cp312-win_amd64.whl", hash = "sha256:26a5784ded40c9e318cfc2bdb30fe164bdb8665ded9cd64d500a34fb42067b1c", size = 15105 },
    { url = "https://files.pythonhosted.org/packages/e5/f1/216fc1bbfd74011693a4fd837e7026152e89c4bcf3e77b6692fba9923123/markupsafe-3.0.3-cp312-cp312-win_arm64.whl", hash = "sha256:35add3b638a5d900e807944a078b51922212fb3dedb01633a8defc4b01a3c85f", size = 13906 },
    { url = "https://files.pythonhosted.org/packages/38/2f/907b9c7bbba283e68f20259574b13d005c121a0fa4c175f9bed27c4597ff/markupsafe-3.0.3-cp313-cp313-macosx_10_13_x86_64.whl", hash = "sha256:e1cf1972137e83c5d4c136c43ced9ac51d0e124706ee1c8aa8532c1287fa8795", size = 11622 },
    { url = "https://files.pythonhosted.org/packages/9c/d9/5f7756922cdd676869eca1c4e3c0cd0df60ed30199ffd775e319089cb3ed/markupsafe-3.0.3-cp313-cp313-macosx_11_0_arm64.whl", hash = "sha256:116bb52f642a37c115f517494ea5feb03889e04df47eeff5b130b1808ce7c219", size = 12029 },
    { url = "https://files.pythonhosted.org/packages/00/07/575a68c754943058c78f30db02ee03a64b3c638586fba6a6dd56830b30a3/markupsafe-3.0.3-cp313-cp313-manylinux2014_aarch64.manylinux_2_17_aarch64.manylinux_2_28_aarch64.whl", hash = "sha256:133a43e73a802c5562be9bbcd03d090aa5a1fe899db609c29e8c8d815c5f6de6", size = 24374 },
    { url = "https://files.pythonhosted.org/packages/a9/21/9b05698b46f218fc0e118e1f8168395c65c8a2c750ae2bab54fc4bd4e0e8/markupsafe-3.0.3-cp313-cp313-manylinux2014_x86_64.manylinux_2_17_x86_64.manylinux_2_28_x86_64.whl", hash = "sha256:ccfcd093f13f0f0b7fdd0f198b90053bf7b2f02a3927a30e63f3ccc9df56b676", size = 22980 },
    { url = "https://files.pythonhosted.org/packages/7f/71/544260864f893f18b6827315b988c146b559391e6e7e8f7252839b1b846a/markupsafe-3.0.3-cp313-cp313-manylinux_2_31_riscv64.manylinux_2_39_riscv64.whl", hash = "sha256:509fa21c6deb7a7a273d629cf5ec029bc209d1a51178615ddf718f5918992ab9", size = 21990 },
    { url = "https://files.pythonhosted.org/packages/c2/28/b50fc2f74d1ad761af2f5dcce7492648b983d00a65b8c0e0cb457c82ebbe/markupsafe-3.0.3-cp313-cp313-musllinux_1_2_aarch64.whl", hash = "sha256:a4afe79fb3de0b7097d81da19090f4df4f8d3a2b3adaa8764138aac2e44f3af1", size = 23784 },
    { url = "https://files.pythonhosted.org/packages/ed/76/104b2aa106a208da8b17a2fb72e033a5a9d7073c68f7e508b94916ed47a9/markupsafe-3.0.3-cp313-cp313-musllinux_1_2_riscv64.whl", hash = "sha256:795e7751525cae078558e679d646ae45574b47ed6e7771863fcc079a6171a0fc", size = 21588 },
    { url = "https://files.pythonhosted.org/packages/b5/99/16a5eb2d140087ebd97180d95249b00a03aa87e29cc224056274f2e45fd6/markupsafe-3.0.3-cp313-cp313-musllinux_1_2_x86_64.whl", hash = "sha256:8485f406a96febb5140bfeca44a73e3ce5116b2501ac54fe953e488fb1d03b12", size = 23041 },
    { url = "https://files.pythonhosted.org/packages/19/bc/e7140ed90c5d61d77cea142eed9f9c303f4c4806f60a1044c13e3f1471d0/markupsafe-3.0.3-cp313-cp313-win32.whl", hash = "sha256:bdd37121970bfd8be76c5fb069c7751683bdf373db1ed6c010162b2a130248ed", size = 14543 },
    { url = "https://files.pythonhosted.org/packages/05/73/c4abe620b841b6b791f2edc248f556900667a5a1cf023a6646967ae98335/markupsafe-3.0.3-cp313-cp313-win_amd64.whl", hash = "sha256:9a1abfdc021a164803f4d485104931fb8f8c1efd55bc6b748d2f5774e78b62c5", size = 15113 },
    { url = "https://files.pythonhosted.org/packages/f0/3a/fa34a0f7cfef23cf9500d68cb7c32dd64ffd58a12b09225fb03dd37d5b80/markupsafe-3.0.3-cp313-cp313-win_arm64.whl", hash = "sha256:7e68f88e5b8799aa49c85cd116c932a1ac15caaa3f5db09087854d218359e485", size = 13911 },
    { url = "https://files.pythonhosted.org/packages/e4/d7/e05cd7efe43a88a17a37b3ae96e79a19e846f3f456fe79c57ca61356ef01/markupsafe-3.0.3-cp313-cp313t-macosx_10_13_x86_64.whl", hash = "sha256:218551f6df4868a8d527e3062d0fb968682fe92054e89978594c28e642c43a73", size = 11658 },
    { url = "https://files.pythonhosted.org/packages/99/9e/e412117548182ce2148bdeacdda3bb494260c0b0184360fe0d56389b523b/markupsafe-3.0.3-cp313-cp313t-macosx_11_0_arm64.whl", hash = "sha256:3524b778fe5cfb3452a09d31e7b5adefeea8c5be1d43c4f810ba09f2ceb29d37", size = 12066 },
    { url = "https://files.pythonhosted.org/packages/bc/e6/fa0ffcda717ef64a5108eaa7b4f5ed28d56122c9a6d70ab8b72f9f715c80/markupsafe-3.0.3-cp313-cp313t-manylinux2014_aarch64.manylinux_2_17_aarch64.manylinux_2_28_aarch64.whl", hash = "sha256:4e885a3d1efa2eadc93c894a21770e4bc67899e3543680313b09f139e149ab19", size = 25639 },
    { url = "https://files.pythonhosted.org/packages/96/ec/2102e881fe9d25fc16cb4b25d5f5cde50970967ffa5dddafdb771237062d/markupsafe-3.0.3-cp313-cp313t-manylinux2014_x86_64.manylinux_2_17_x86_64.manylinux_2_28_x86_64.whl", hash = "sha256:8709b08f4a89aa7586de0aadc8da56180242ee0ada3999749b183aa23df95025", size = 23569 },
    { url = "https://files.pythonhosted.org/packages/4b/30/6f2fce1f1f205fc9323255b216ca8a235b15860c34b6798f810f05828e32/markupsafe-3.0.3-cp313-cp313t-manylinux_2_31_riscv64.manylinux_2_39_riscv64.whl", hash = "sha256:b8512a91625c9b3da6f127803b166b629725e68af71f8184ae7e7d54686a56d6", size = 23284 },
    { url = "https://files.pythonhosted.org/packages/58/47/4a0ccea4ab9f5dcb6f79c0236d954acb382202721e704223a8aafa38b5c8/markupsafe-3.0.3-cp313-cp313t-musllinux_1_2_aarch64.whl", hash = "sha256:9b79b7a16f7fedff2495d684f2b59b0457c3b493778c9eed31111be64d58279f", size = 24801 },
    { url = "https://files.pythonhosted.org/packages/6a/70/3780e9b72180b6fecb83a4814d84c3bf4b4ae4bf0b19c27196104149734c/markupsafe-3.0.3-cp313-cp313t-musllinux_1_2_riscv64.whl", hash = "sha256:12c63dfb4a98206f045aa9563db46507995f7ef6d83b2f68eda65c307c6829eb", size = 22769 },
    { url = "https://files.pythonhosted.org/packages/98/c5/c03c7f4125180fc215220c035beac6b9cb684bc7a067c84fc69414d315f5/markupsafe-3.0.3-cp313-cp313t-musllinux_1_2_x86_64.whl", hash = "sha256:8f71bc33915be5186016f675cd83a1e08523649b0e33efdb898db577ef5bb009", size = 23642 },
    { url = "https://files.pythonhosted.org/packages/80/d6/2d1b89f6ca4bff1036499b1e29a1d02d282259f3681540e16563f27ebc23/markupsafe-3.0.3-cp313-cp313t-win32.whl", hash = "sha256:69c0b73548bc525c8cb9a251cddf1931d1db4d2258e9599c28c07ef3580ef354", size = 14612 },
    { url = "https://files.pythonhosted.org/packages/2b/98/e48a4bfba0a0ffcf9925fe2d69240bfaa19c6f7507b8cd09c70684a53c1e/markupsafe-3.0.3-cp313-cp313t-win_amd64.whl", hash = "sha256:1b4b79e8ebf6b55351f0d91fe80f893b4743f104bff22e90697db1590e47a218", size = 15200 },
    { url = "https://files.pythonhosted.org/packages/0e/72/e3cc540f351f316e9ed0f092757459afbc595824ca724cbc5a5d4263713f/markupsafe-3.0.3-cp313-cp313t-win_arm64.whl", hash = "sha256:ad2cf8aa28b8c020ab2fc8287b0f823d0a7d8630784c31e9ee5edea20f406287", size = 13973 },
    { url = "https://files.pythonhosted.org/packages/33/8a/8e42d4838cd89b7dde187011e97fe6c3af66d8c044997d2183fbd6d31352/markupsafe-3.0.3-cp314-cp314-macosx_10_13_x86_64.whl", hash = "sha256:eaa9599de571d72e2daf60164784109f19978b327a3910d3e9de8c97b5b70cfe", size = 11619 },
    { url = "https://files.pythonhosted.org/packages/b5/64/7660f8a4a8e53c924d0fa05dc3a55c9cee10bbd82b11c5afb27d44b096ce/markupsafe-3.0.3-cp314-cp314-macosx_11_0_arm64.whl", hash = "sha256:c47a551199eb8eb2121d4f0f15ae0f923d31350ab9280078d1e5f12b249e0026", size = 12029 },
    { url = "https://files.pythonhosted.org/packages/da/ef/e648bfd021127bef5fa12e1720ffed0c6cbb8310c8d9bea7266337ff06de/markupsafe-3.0.3-cp314-cp314-manylinux2014_aarch64.manylinux_2_17_aarch64.manylinux_2_28_aarch64.whl", hash = "sha256:f34c41761022dd093b4b6896d4810782ffbabe30f2d443ff5f083e0cbbb8c737", size = 24408 },
    { url = "https://files.pythonhosted.org/packages/41/3c/a36c2450754618e62008bf7435ccb0f88053e07592e6028a34776213d877/markupsafe-3.0.3-cp314-cp314-manylinux2014_x86_64.manylinux_2_17_x86_64.manylinux_2_28_x86_64.whl", hash = "sha256:457a69a9577064c05a97c41f4e65148652db078a3a509039e64d3467b9e7ef97", size = 23005 },
    { url = "https://files.pythonhosted.org/packages/bc/20/b7fdf89a8456b099837cd1dc21974632a02a999ec9bf7ca3e490aacd98e7/markupsafe-3.0.3-cp314-cp314-manylinux_2_31_riscv64.manylinux_2_39_riscv64.whl", hash = "sha256:e8afc3f2ccfa24215f8cb28dcf43f0113ac3c37c2f0f0806d8c70e4228c5cf4d", size = 22048 },
    { url = "https://files.pythonhosted.org/packages/9a/a7/591f592afdc734f47db08a75793a55d7fbcc6902a723ae4cfbab61010cc5/markupsafe-3.0.3-cp314-cp314-musllinux_1_2_aarch64.whl", hash = "sha256:ec15a59cf5af7be74194f7ab02d0f59a62bdcf1a537677ce67a2537c9b87fcda", size = 23821 },
    { url = "https://files.pythonhosted.org/packages/7d/33/45b24e4f44195b26521bc6f1a82197118f74df348556594bd2262bda1038/markupsafe-3.0.3-cp314-cp314-musllinux_1_2_riscv64.whl", hash = "sha256:0eb9ff8191e8498cca014656ae6b8d61f39da5f95b488805da4bb029cccbfbaf", size = 21606 },
    { url = "https://files.pythonhosted.org/packages/ff/0e/53dfaca23a69fbfbbf17a4b64072090e70717344c52eaaaa9c5ddff1e5f0/markupsafe-3.0.3-cp314-cp314-musllinux_1_2_x86_64.whl", hash = "sha256:2713baf880df847f2bece4230d4d094280f4e67b1e813eec43b4c0e144a34ffe", size = 23043 },
    { url = "https://files.pythonhosted.org/packages/46/11/f333a06fc16236d5238bfe74daccbca41459dcd8d1fa952e8fbd5dccfb70/markupsafe-3.0.3-cp314-cp314-win32.whl", hash = "sha256:729586769a26dbceff69f7a7dbbf59ab6572b99d94576a5592625d5b411576b9", size = 14747 },
    { url = "https://files.pythonhosted.org/packages/28/52/182836104b33b444e400b14f797212f720cbc9ed6ba34c800639d154e821/markupsafe-3.0.3-cp314-cp314-win_amd64.whl", hash = "sha256:bdc919ead48f234740ad807933cdf545180bfbe9342c2bb451556db2ed958581", size = 15341 },
    { url = "https://files.pythonhosted.org/packages/6f/18/acf23e91bd94fd7b3031558b1f013adfa21a8e407a3fdb32745538730382/markupsafe-3.0.3-cp314-cp314-win_arm64.whl", hash = "sha256:5a7d5dc5140555cf21a6fefbdbf8723f06fcd2f63ef108f2854de715e4422cb4", size = 14073 },
    { url = "https://files.pythonhosted.org/packages/3c/f0/57689aa4076e1b43b15fdfa646b04653969d50cf30c32a102762be2485da/markupsafe-3.0.3-cp314-cp314t-macosx_10_13_x86_64.whl", hash = "sha256:1353ef0c1b138e1907ae78e2f6c63ff67501122006b0f9abad68fda5f4ffc6ab", size = 11661 },
    { url = "https://files.pythonhosted.org/packages/89/c3/2e67a7ca217c6912985ec766c6393b636fb0c2344443ff9d91404dc4c79f/markupsafe-3.0.3-cp314-cp314t-macosx_11_0_arm64.whl", hash = "sha256:1085e7fbddd3be5f89cc898938f42c0b3c711fdcb37d75221de2666af647c175", size = 12069 },
    { url = "https://files.pythonhosted.org/packages/f0/00/be561dce4e6ca66b15276e184ce4b8aec61fe83662cce2f7d72bd3249d28/markupsafe-3.0.3-cp314-cp314t-manylinux2014_aarch64.manylinux_2_17_aarch64.manylinux_2_28_aarch64.whl", hash = "sha256:1b52b4fb9df4eb9ae465f8d0c228a00624de2334f216f178a995ccdcf82c4634", size = 25670 },
    { url = "https://files.pythonhosted.org/packages/50/09/c419f6f5a92e5fadde27efd190eca90f05e1261b10dbd8cbcb39cd8ea1dc/markupsafe-3.0.3-cp314-cp314t-manylinux2014_x86_64.manylinux_2_17_x86_64.manylinux_2_28_x86_64.whl", hash = "sha256:fed51ac40f757d41b7c48425901843666a6677e3e8eb0abcff09e4ba6e664f50", size = 23598 },
    { url = "https://files.pythonhosted.org/packages/22/44/a0681611106e0b2921b3033fc19bc53323e0b50bc70cffdd19f7d679bb66/markupsafe-3.0.3-cp314-cp314t-manylinux_2_31_riscv64.manylinux_2_39_riscv64.whl", hash = "sha256:f190daf01f13c72eac4efd5c430a8de82489d9cff23c364c3ea822545032993e", size = 23261 },
    { url = "https://files.pythonhosted.org/packages/5f/57/1b0b3f100259dc9fffe780cfb60d4be71375510e435efec3d116b6436d43/markupsafe-3.0.3-cp314-cp314t-musllinux_1_2_aarch64.whl", hash = "sha256:e56b7d45a839a697b5eb268c82a71bd8c7f6c94d6fd50c3d577fa39a9f1409f5", size = 24835 },
    { url = "https://files.pythonhosted.org/packages/26/6a/4bf6d0c97c4920f1597cc14dd720705eca0bf7c787aebc6bb4d1bead5388/markupsafe-3.0.3-cp314-cp314t-musllinux_1_2_riscv64.whl", hash = "sha256:f3e98bb3798ead92273dc0e5fd0f31ade220f59a266ffd8a4f6065e0a3ce0523", size = 22733 },
    { url = "https://files.pythonhosted.org/packages/14/c7/ca723101509b518797fedc2fdf79ba57f886b4aca8a7d31857ba3ee8281f/markupsafe-3.0.3-cp314-cp314t-musllinux_1_2_x86_64.whl", hash = "sha256:5678211cb9333a6468fb8d8be0305520aa073f50d17f089b5b4b477ea6e67fdc", size = 23672 },
    { url = "https://files.pythonhosted.org/packages/fb/df/5bd7a48c256faecd1d36edc13133e51397e41b73bb77e1a69deab746ebac/markupsafe-3.0.3-cp314-cp314t-win32.whl", hash = "sha256:915c04ba3851909ce68ccc2b8e2cd691618c4dc4c4232fb7982bca3f41fd8c3d", size = 14819 },
    { url = "https://files.pythonhosted.org/packages/1a/8a/0402ba61a2f16038b48b39bccca271134be00c5c9f0f623208399333c448/markupsafe-3.0.3-cp314-cp314t-win_amd64.whl", hash = "sha256:4faffd047e07c38848ce017e8725090413cd80cbc23d86e55c587bf979e579c9", size = 15426 },
    { url = "https://files.pythonhosted.org/packages/70/bc/6f1c2f612465f5fa89b95bead1f44dcb607670fd42891d8fdcd5d039f4f4/markupsafe-3.0.3-cp314-cp314t-win_arm64.whl", hash = "sha256:32001d6a8fc98c8cb5c947787c5d08b0a50663d139f1305bac5885d98d9b40fa", size = 14146 },
]

[[package]]
name = "matplotlib"
version = "3.10.7"
source = { registry = "https://pypi.org/simple" }
dependencies = [
    { name = "contourpy" },
    { name = "cycler" },
    { name = "fonttools" },
    { name = "kiwisolver" },
    { name = "numpy" },
    { name = "packaging" },
    { name = "pillow" },
    { name = "pyparsing" },
    { name = "python-dateutil" },
]
sdist = { url = "https://files.pythonhosted.org/packages/ae/e2/d2d5295be2f44c678ebaf3544ba32d20c1f9ef08c49fe47f496180e1db15/matplotlib-3.10.7.tar.gz", hash = "sha256:a06ba7e2a2ef9131c79c49e63dad355d2d878413a0376c1727c8b9335ff731c7", size = 34804865 }
wheels = [
    { url = "https://files.pythonhosted.org/packages/be/b3/09eb0f7796932826ec20c25b517d568627754f6c6462fca19e12c02f2e12/matplotlib-3.10.7-cp312-cp312-macosx_10_13_x86_64.whl", hash = "sha256:7a0edb7209e21840e8361e91ea84ea676658aa93edd5f8762793dec77a4a6748", size = 8272389 },
    { url = "https://files.pythonhosted.org/packages/11/0b/1ae80ddafb8652fd8046cb5c8460ecc8d4afccb89e2c6d6bec61e04e1eaf/matplotlib-3.10.7-cp312-cp312-macosx_11_0_arm64.whl", hash = "sha256:c380371d3c23e0eadf8ebff114445b9f970aff2010198d498d4ab4c3b41eea4f", size = 8128247 },
    { url = "https://files.pythonhosted.org/packages/7d/18/95ae2e242d4a5c98bd6e90e36e128d71cf1c7e39b0874feaed3ef782e789/matplotlib-3.10.7-cp312-cp312-manylinux2014_x86_64.manylinux_2_17_x86_64.whl", hash = "sha256:d5f256d49fea31f40f166a5e3131235a5d2f4b7f44520b1cf0baf1ce568ccff0", size = 8696996 },
    { url = "https://files.pythonhosted.org/packages/7e/3d/5b559efc800bd05cb2033aa85f7e13af51958136a48327f7c261801ff90a/matplotlib-3.10.7-cp312-cp312-manylinux_2_27_aarch64.manylinux_2_28_aarch64.whl", hash = "sha256:11ae579ac83cdf3fb72573bb89f70e0534de05266728740d478f0f818983c695", size = 9530153 },
    { url = "https://files.pythonhosted.org/packages/88/57/eab4a719fd110312d3c220595d63a3c85ec2a39723f0f4e7fa7e6e3f74ba/matplotlib-3.10.7-cp312-cp312-musllinux_1_2_x86_64.whl", hash = "sha256:4c14b6acd16cddc3569a2d515cfdd81c7a68ac5639b76548cfc1a9e48b20eb65", size = 9593093 },
    { url = "https://files.pythonhosted.org/packages/31/3c/80816f027b3a4a28cd2a0a6ef7f89a2db22310e945cd886ec25bfb399221/matplotlib-3.10.7-cp312-cp312-win_amd64.whl", hash = "sha256:0d8c32b7ea6fb80b1aeff5a2ceb3fb9778e2759e899d9beff75584714afcc5ee", size = 8122771 },
    { url = "https://files.pythonhosted.org/packages/de/77/ef1fc78bfe99999b2675435cc52120887191c566b25017d78beaabef7f2d/matplotlib-3.10.7-cp312-cp312-win_arm64.whl", hash = "sha256:5f3f6d315dcc176ba7ca6e74c7768fb7e4cf566c49cb143f6bc257b62e634ed8", size = 7992812 },
    { url = "https://files.pythonhosted.org/packages/02/9c/207547916a02c78f6bdd83448d9b21afbc42f6379ed887ecf610984f3b4e/matplotlib-3.10.7-cp313-cp313-macosx_10_13_x86_64.whl", hash = "sha256:1d9d3713a237970569156cfb4de7533b7c4eacdd61789726f444f96a0d28f57f", size = 8273212 },
    { url = "https://files.pythonhosted.org/packages/bc/d0/b3d3338d467d3fc937f0bb7f256711395cae6f78e22cef0656159950adf0/matplotlib-3.10.7-cp313-cp313-macosx_11_0_arm64.whl", hash = "sha256:37a1fea41153dd6ee061d21ab69c9cf2cf543160b1b85d89cd3d2e2a7902ca4c", size = 8128713 },
    { url = "https://files.pythonhosted.org/packages/22/ff/6425bf5c20d79aa5b959d1ce9e65f599632345391381c9a104133fe0b171/matplotlib-3.10.7-cp313-cp313-manylinux2014_x86_64.manylinux_2_17_x86_64.whl", hash = "sha256:b3c4ea4948d93c9c29dc01c0c23eef66f2101bf75158c291b88de6525c55c3d1", size = 8698527 },
    { url = "https://files.pythonhosted.org/packages/d0/7f/ccdca06f4c2e6c7989270ed7829b8679466682f4cfc0f8c9986241c023b6/matplotlib-3.10.7-cp313-cp313-manylinux_2_27_aarch64.manylinux_2_28_aarch64.whl", hash = "sha256:22df30ffaa89f6643206cf13877191c63a50e8f800b038bc39bee9d2d4957632", size = 9529690 },
    { url = "https://files.pythonhosted.org/packages/b8/95/b80fc2c1f269f21ff3d193ca697358e24408c33ce2b106a7438a45407b63/matplotlib-3.10.7-cp313-cp313-musllinux_1_2_x86_64.whl", hash = "sha256:b69676845a0a66f9da30e87f48be36734d6748024b525ec4710be40194282c84", size = 9593732 },
    { url = "https://files.pythonhosted.org/packages/e1/b6/23064a96308b9aeceeffa65e96bcde459a2ea4934d311dee20afde7407a0/matplotlib-3.10.7-cp313-cp313-win_amd64.whl", hash = "sha256:744991e0cc863dd669c8dc9136ca4e6e0082be2070b9d793cbd64bec872a6815", size = 8122727 },
    { url = "https://files.pythonhosted.org/packages/b3/a6/2faaf48133b82cf3607759027f82b5c702aa99cdfcefb7f93d6ccf26a424/matplotlib-3.10.7-cp313-cp313-win_arm64.whl", hash = "sha256:fba2974df0bf8ce3c995fa84b79cde38326e0f7b5409e7a3a481c1141340bcf7", size = 7992958 },
    { url = "https://files.pythonhosted.org/packages/4a/f0/b018fed0b599bd48d84c08794cb242227fe3341952da102ee9d9682db574/matplotlib-3.10.7-cp313-cp313t-macosx_10_13_x86_64.whl", hash = "sha256:932c55d1fa7af4423422cb6a492a31cbcbdbe68fd1a9a3f545aa5e7a143b5355", size = 8316849 },
    { url = "https://files.pythonhosted.org/packages/b0/b7/bb4f23856197659f275e11a2a164e36e65e9b48ea3e93c4ec25b4f163198/matplotlib-3.10.7-cp313-cp313t-macosx_11_0_arm64.whl", hash = "sha256:5e38c2d581d62ee729a6e144c47a71b3f42fb4187508dbbf4fe71d5612c3433b", size = 8178225 },
    { url = "https://files.pythonhosted.org/packages/62/56/0600609893ff277e6f3ab3c0cef4eafa6e61006c058e84286c467223d4d5/matplotlib-3.10.7-cp313-cp313t-manylinux2014_x86_64.manylinux_2_17_x86_64.whl", hash = "sha256:786656bb13c237bbcebcd402f65f44dd61ead60ee3deb045af429d889c8dbc67", size = 8711708 },
    { url = "https://files.pythonhosted.org/packages/d8/1a/6bfecb0cafe94d6658f2f1af22c43b76cf7a1c2f0dc34ef84cbb6809617e/matplotlib-3.10.7-cp313-cp313t-manylinux_2_27_aarch64.manylinux_2_28_aarch64.whl", hash = "sha256:09d7945a70ea43bf9248f4b6582734c2fe726723204a76eca233f24cffc7ef67", size = 9541409 },
    { url = "https://files.pythonhosted.org/packages/08/50/95122a407d7f2e446fd865e2388a232a23f2b81934960ea802f3171518e4/matplotlib-3.10.7-cp313-cp313t-musllinux_1_2_x86_64.whl", hash = "sha256:d0b181e9fa8daf1d9f2d4c547527b167cb8838fc587deabca7b5c01f97199e84", size = 9594054 },
    { url = "https://files.pythonhosted.org/packages/13/76/75b194a43b81583478a81e78a07da8d9ca6ddf50dd0a2ccabf258059481d/matplotlib-3.10.7-cp313-cp313t-win_amd64.whl", hash = "sha256:31963603041634ce1a96053047b40961f7a29eb8f9a62e80cc2c0427aa1d22a2", size = 8200100 },
    { url = "https://files.pythonhosted.org/packages/f5/9e/6aefebdc9f8235c12bdeeda44cc0383d89c1e41da2c400caf3ee2073a3ce/matplotlib-3.10.7-cp313-cp313t-win_arm64.whl", hash = "sha256:aebed7b50aa6ac698c90f60f854b47e48cd2252b30510e7a1feddaf5a3f72cbf", size = 8042131 },
    { url = "https://files.pythonhosted.org/packages/0d/4b/e5bc2c321b6a7e3a75638d937d19ea267c34bd5a90e12bee76c4d7c7a0d9/matplotlib-3.10.7-cp314-cp314-macosx_10_13_x86_64.whl", hash = "sha256:d883460c43e8c6b173fef244a2341f7f7c0e9725c7fe68306e8e44ed9c8fb100", size = 8273787 },
    { url = "https://files.pythonhosted.org/packages/86/ad/6efae459c56c2fbc404da154e13e3a6039129f3c942b0152624f1c621f05/matplotlib-3.10.7-cp314-cp314-macosx_11_0_arm64.whl", hash = "sha256:07124afcf7a6504eafcb8ce94091c5898bbdd351519a1beb5c45f7a38c67e77f", size = 8131348 },
    { url = "https://files.pythonhosted.org/packages/a6/5a/a4284d2958dee4116359cc05d7e19c057e64ece1b4ac986ab0f2f4d52d5a/matplotlib-3.10.7-cp314-cp314-manylinux_2_27_aarch64.manylinux_2_28_aarch64.whl", hash = "sha256:c17398b709a6cce3d9fdb1595c33e356d91c098cd9486cb2cc21ea2ea418e715", size = 9533949 },
    { url = "https://files.pythonhosted.org/packages/de/ff/f3781b5057fa3786623ad8976fc9f7b0d02b2f28534751fd5a44240de4cf/matplotlib-3.10.7-cp314-cp314-manylinux_2_27_x86_64.manylinux_2_28_x86_64.whl", hash = "sha256:7146d64f561498764561e9cd0ed64fcf582e570fc519e6f521e2d0cfd43365e1", size = 9804247 },
    { url = "https://files.pythonhosted.org/packages/47/5a/993a59facb8444efb0e197bf55f545ee449902dcee86a4dfc580c3b61314/matplotlib-3.10.7-cp314-cp314-musllinux_1_2_x86_64.whl", hash = "sha256:90ad854c0a435da3104c01e2c6f0028d7e719b690998a2333d7218db80950722", size = 9595497 },
    { url = "https://files.pythonhosted.org/packages/0d/a5/77c95aaa9bb32c345cbb49626ad8eb15550cba2e6d4c88081a6c2ac7b08d/matplotlib-3.10.7-cp314-cp314-win_amd64.whl", hash = "sha256:4645fc5d9d20ffa3a39361fcdbcec731382763b623b72627806bf251b6388866", size = 8252732 },
    { url = "https://files.pythonhosted.org/packages/74/04/45d269b4268d222390d7817dae77b159651909669a34ee9fdee336db5883/matplotlib-3.10.7-cp314-cp314-win_arm64.whl", hash = "sha256:9257be2f2a03415f9105c486d304a321168e61ad450f6153d77c69504ad764bb", size = 8124240 },
    { url = "https://files.pythonhosted.org/packages/4b/c7/ca01c607bb827158b439208c153d6f14ddb9fb640768f06f7ca3488ae67b/matplotlib-3.10.7-cp314-cp314t-macosx_10_13_x86_64.whl", hash = "sha256:1e4bbad66c177a8fdfa53972e5ef8be72a5f27e6a607cec0d8579abd0f3102b1", size = 8316938 },
    { url = "https://files.pythonhosted.org/packages/84/d2/5539e66e9f56d2fdec94bb8436f5e449683b4e199bcc897c44fbe3c99e28/matplotlib-3.10.7-cp314-cp314t-macosx_11_0_arm64.whl", hash = "sha256:d8eb7194b084b12feb19142262165832fc6ee879b945491d1c3d4660748020c4", size = 8178245 },
    { url = "https://files.pythonhosted.org/packages/77/b5/e6ca22901fd3e4fe433a82e583436dd872f6c966fca7e63cf806b40356f8/matplotlib-3.10.7-cp314-cp314t-manylinux_2_27_aarch64.manylinux_2_28_aarch64.whl", hash = "sha256:b4d41379b05528091f00e1728004f9a8d7191260f3862178b88e8fd770206318", size = 9541411 },
    { url = "https://files.pythonhosted.org/packages/9e/99/a4524db57cad8fee54b7237239a8f8360bfcfa3170d37c9e71c090c0f409/matplotlib-3.10.7-cp314-cp314t-manylinux_2_27_x86_64.manylinux_2_28_x86_64.whl", hash = "sha256:4a74f79fafb2e177f240579bc83f0b60f82cc47d2f1d260f422a0627207008ca", size = 9803664 },
    { url = "https://files.pythonhosted.org/packages/e6/a5/85e2edf76ea0ad4288d174926d9454ea85f3ce5390cc4e6fab196cbf250b/matplotlib-3.10.7-cp314-cp314t-musllinux_1_2_x86_64.whl", hash = "sha256:702590829c30aada1e8cef0568ddbffa77ca747b4d6e36c6d173f66e301f89cc", size = 9594066 },
    { url = "https://files.pythonhosted.org/packages/39/69/9684368a314f6d83fe5c5ad2a4121a3a8e03723d2e5c8ea17b66c1bad0e7/matplotlib-3.10.7-cp314-cp314t-win_amd64.whl", hash = "sha256:f79d5de970fc90cd5591f60053aecfce1fcd736e0303d9f0bf86be649fa68fb8", size = 8342832 },
    { url = "https://files.pythonhosted.org/packages/04/5f/e22e08da14bc1a0894184640d47819d2338b792732e20d292bf86e5ab785/matplotlib-3.10.7-cp314-cp314t-win_arm64.whl", hash = "sha256:cb783436e47fcf82064baca52ce748af71725d0352e1d31564cbe9c95df92b9c", size = 8172585 },
]

[[package]]
name = "ml-dtypes"
version = "0.5.3"
source = { registry = "https://pypi.org/simple" }
dependencies = [
    { name = "numpy" },
]
sdist = { url = "https://files.pythonhosted.org/packages/78/a7/aad060393123cfb383956dca68402aff3db1e1caffd5764887ed5153f41b/ml_dtypes-0.5.3.tar.gz", hash = "sha256:95ce33057ba4d05df50b1f3cfefab22e351868a843b3b15a46c65836283670c9", size = 692316 }
wheels = [
    { url = "https://files.pythonhosted.org/packages/0d/eb/bc07c88a6ab002b4635e44585d80fa0b350603f11a2097c9d1bfacc03357/ml_dtypes-0.5.3-cp312-cp312-macosx_10_13_universal2.whl", hash = "sha256:156418abeeda48ea4797db6776db3c5bdab9ac7be197c1233771e0880c304057", size = 663864 },
    { url = "https://files.pythonhosted.org/packages/cf/89/11af9b0f21b99e6386b6581ab40fb38d03225f9de5f55cf52097047e2826/ml_dtypes-0.5.3-cp312-cp312-manylinux_2_27_aarch64.manylinux_2_28_aarch64.whl", hash = "sha256:1db60c154989af253f6c4a34e8a540c2c9dce4d770784d426945e09908fbb177", size = 4951313 },
    { url = "https://files.pythonhosted.org/packages/d8/a9/b98b86426c24900b0c754aad006dce2863df7ce0bb2bcc2c02f9cc7e8489/ml_dtypes-0.5.3-cp312-cp312-manylinux_2_27_x86_64.manylinux_2_28_x86_64.whl", hash = "sha256:1b255acada256d1fa8c35ed07b5f6d18bc21d1556f842fbc2d5718aea2cd9e55", size = 4928805 },
    { url = "https://files.pythonhosted.org/packages/50/c1/85e6be4fc09c6175f36fb05a45917837f30af9a5146a5151cb3a3f0f9e09/ml_dtypes-0.5.3-cp312-cp312-win_amd64.whl", hash = "sha256:da65e5fd3eea434ccb8984c3624bc234ddcc0d9f4c81864af611aaebcc08a50e", size = 208182 },
    { url = "https://files.pythonhosted.org/packages/9e/17/cf5326d6867be057f232d0610de1458f70a8ce7b6290e4b4a277ea62b4cd/ml_dtypes-0.5.3-cp312-cp312-win_arm64.whl", hash = "sha256:8bb9cd1ce63096567f5f42851f5843b5a0ea11511e50039a7649619abfb4ba6d", size = 161560 },
    { url = "https://files.pythonhosted.org/packages/2d/87/1bcc98a66de7b2455dfb292f271452cac9edc4e870796e0d87033524d790/ml_dtypes-0.5.3-cp313-cp313-macosx_10_13_universal2.whl", hash = "sha256:5103856a225465371fe119f2fef737402b705b810bd95ad5f348e6e1a6ae21af", size = 663781 },
    { url = "https://files.pythonhosted.org/packages/fd/2c/bd2a79ba7c759ee192b5601b675b180a3fd6ccf48ffa27fe1782d280f1a7/ml_dtypes-0.5.3-cp313-cp313-manylinux_2_27_aarch64.manylinux_2_28_aarch64.whl", hash = "sha256:4cae435a68861660af81fa3c5af16b70ca11a17275c5b662d9c6f58294e0f113", size = 4956217 },
    { url = "https://files.pythonhosted.org/packages/14/f3/091ba84e5395d7fe5b30c081a44dec881cd84b408db1763ee50768b2ab63/ml_dtypes-0.5.3-cp313-cp313-manylinux_2_27_x86_64.manylinux_2_28_x86_64.whl", hash = "sha256:6936283b56d74fbec431ca57ce58a90a908fdbd14d4e2d22eea6d72bb208a7b7", size = 4933109 },
    { url = "https://files.pythonhosted.org/packages/bc/24/054036dbe32c43295382c90a1363241684c4d6aaa1ecc3df26bd0c8d5053/ml_dtypes-0.5.3-cp313-cp313-win_amd64.whl", hash = "sha256:d0f730a17cf4f343b2c7ad50cee3bd19e969e793d2be6ed911f43086460096e4", size = 208187 },
    { url = "https://files.pythonhosted.org/packages/a6/3d/7dc3ec6794a4a9004c765e0c341e32355840b698f73fd2daff46f128afc1/ml_dtypes-0.5.3-cp313-cp313-win_arm64.whl", hash = "sha256:2db74788fc01914a3c7f7da0763427280adfc9cd377e9604b6b64eb8097284bd", size = 161559 },
    { url = "https://files.pythonhosted.org/packages/12/91/e6c7a0d67a152b9330445f9f0cf8ae6eee9b83f990b8c57fe74631e42a90/ml_dtypes-0.5.3-cp313-cp313t-macosx_10_13_universal2.whl", hash = "sha256:93c36a08a6d158db44f2eb9ce3258e53f24a9a4a695325a689494f0fdbc71770", size = 689321 },
    { url = "https://files.pythonhosted.org/packages/9e/6c/b7b94b84a104a5be1883305b87d4c6bd6ae781504474b4cca067cb2340ec/ml_dtypes-0.5.3-cp313-cp313t-manylinux_2_27_aarch64.manylinux_2_28_aarch64.whl", hash = "sha256:0e44a3761f64bc009d71ddb6d6c71008ba21b53ab6ee588dadab65e2fa79eafc", size = 5274495 },
    { url = "https://files.pythonhosted.org/packages/5b/38/6266604dffb43378055394ea110570cf261a49876fc48f548dfe876f34cc/ml_dtypes-0.5.3-cp313-cp313t-manylinux_2_27_x86_64.manylinux_2_28_x86_64.whl", hash = "sha256:bdf40d2aaabd3913dec11840f0d0ebb1b93134f99af6a0a4fd88ffe924928ab4", size = 5285422 },
    { url = "https://files.pythonhosted.org/packages/7c/88/8612ff177d043a474b9408f0382605d881eeb4125ba89d4d4b3286573a83/ml_dtypes-0.5.3-cp314-cp314-macosx_10_13_universal2.whl", hash = "sha256:aec640bd94c4c85c0d11e2733bd13cbb10438fb004852996ec0efbc6cacdaf70", size = 661182 },
    { url = "https://files.pythonhosted.org/packages/6f/2b/0569a5e88b29240d373e835107c94ae9256fb2191d3156b43b2601859eff/ml_dtypes-0.5.3-cp314-cp314-manylinux_2_27_aarch64.manylinux_2_28_aarch64.whl", hash = "sha256:bda32ce212baa724e03c68771e5c69f39e584ea426bfe1a701cb01508ffc7035", size = 4956187 },
    { url = "https://files.pythonhosted.org/packages/51/66/273c2a06ae44562b104b61e6b14444da00061fd87652506579d7eb2c40b1/ml_dtypes-0.5.3-cp314-cp314-manylinux_2_27_x86_64.manylinux_2_28_x86_64.whl", hash = "sha256:c205cac07d24a29840c163d6469f61069ce4b065518519216297fc2f261f8db9", size = 4930911 },
    { url = "https://files.pythonhosted.org/packages/93/ab/606be3e87dc0821bd360c8c1ee46108025c31a4f96942b63907bb441b87d/ml_dtypes-0.5.3-cp314-cp314-win_amd64.whl", hash = "sha256:cd7c0bb22d4ff86d65ad61b5dd246812e8993fbc95b558553624c33e8b6903ea", size = 216664 },
    { url = "https://files.pythonhosted.org/packages/30/a2/e900690ca47d01dffffd66375c5de8c4f8ced0f1ef809ccd3b25b3e6b8fa/ml_dtypes-0.5.3-cp314-cp314-win_arm64.whl", hash = "sha256:9d55ea7f7baf2aed61bf1872116cefc9d0c3693b45cae3916897ee27ef4b835e", size = 160203 },
    { url = "https://files.pythonhosted.org/packages/53/21/783dfb51f40d2660afeb9bccf3612b99f6a803d980d2a09132b0f9d216ab/ml_dtypes-0.5.3-cp314-cp314t-macosx_10_13_universal2.whl", hash = "sha256:e12e29764a0e66a7a31e9b8bf1de5cc0423ea72979f45909acd4292de834ccd3", size = 689324 },
    { url = "https://files.pythonhosted.org/packages/09/f7/a82d249c711abf411ac027b7163f285487f5e615c3e0716c61033ce996ab/ml_dtypes-0.5.3-cp314-cp314t-manylinux_2_27_aarch64.manylinux_2_28_aarch64.whl", hash = "sha256:19f6c3a4f635c2fc9e2aa7d91416bd7a3d649b48350c51f7f715a09370a90d93", size = 5275917 },
    { url = "https://files.pythonhosted.org/packages/7f/3c/541c4b30815ab90ebfbb51df15d0b4254f2f9f1e2b4907ab229300d5e6f2/ml_dtypes-0.5.3-cp314-cp314t-manylinux_2_27_x86_64.manylinux_2_28_x86_64.whl", hash = "sha256:5ab039ffb40f3dc0aeeeba84fd6c3452781b5e15bef72e2d10bcb33e4bbffc39", size = 5285284 },
]

[[package]]
name = "mpmath"
version = "1.3.0"
source = { registry = "https://pypi.org/simple" }
sdist = { url = "https://files.pythonhosted.org/packages/e0/47/dd32fa426cc72114383ac549964eecb20ecfd886d1e5ccf5340b55b02f57/mpmath-1.3.0.tar.gz", hash = "sha256:7a28eb2a9774d00c7bc92411c19a89209d5da7c4c9a9e227be8330a23a25b91f", size = 508106 }
wheels = [
    { url = "https://files.pythonhosted.org/packages/43/e3/7d92a15f894aa0c9c4b49b8ee9ac9850d6e63b03c9c32c0367a13ae62209/mpmath-1.3.0-py3-none-any.whl", hash = "sha256:a0b2b9fe80bbcd81a6647ff13108738cfb482d481d826cc0e02f5b35e5c88d2c", size = 536198 },
]

[[package]]
name = "narwhals"
version = "2.7.0"
source = { registry = "https://pypi.org/simple" }
sdist = { url = "https://files.pythonhosted.org/packages/87/76/9ca8f4d03f02b8289807d0c91eeb01fa6b7fdd6273769d5bd1f94773b40b/narwhals-2.7.0.tar.gz", hash = "sha256:e3fff7f1610fd3318ede78c969bc5954ce710d585eefdb689586fb69da3da43c", size = 569315 }
wheels = [
    { url = "https://files.pythonhosted.org/packages/74/0d/bc630dfd34ad2150d40f9392e94d3803980e71a47e10a709ce9bfcd40ffe/narwhals-2.7.0-py3-none-any.whl", hash = "sha256:010791aa0cee86d90bf2b658264aaec3eeea34fb4ddf2e83746ea4940bcffae3", size = 412767 },
]

[[package]]
name = "networkx"
version = "3.5"
source = { registry = "https://pypi.org/simple" }
sdist = { url = "https://files.pythonhosted.org/packages/6c/4f/ccdb8ad3a38e583f214547fd2f7ff1fc160c43a75af88e6aec213404b96a/networkx-3.5.tar.gz", hash = "sha256:d4c6f9cf81f52d69230866796b82afbccdec3db7ae4fbd1b65ea750feed50037", size = 2471065 }
wheels = [
    { url = "https://files.pythonhosted.org/packages/eb/8d/776adee7bbf76365fdd7f2552710282c79a4ead5d2a46408c9043a2b70ba/networkx-3.5-py3-none-any.whl", hash = "sha256:0030d386a9a06dee3565298b4a734b68589749a544acbb6c412dc9e2489ec6ec", size = 2034406 },
]

[[package]]
name = "numpy"
version = "2.2.6"
source = { registry = "https://pypi.org/simple" }
sdist = { url = "https://files.pythonhosted.org/packages/76/21/7d2a95e4bba9dc13d043ee156a356c0a8f0c6309dff6b21b4d71a073b8a8/numpy-2.2.6.tar.gz", hash = "sha256:e29554e2bef54a90aa5cc07da6ce955accb83f21ab5de01a62c8478897b264fd", size = 20276440 }
wheels = [
    { url = "https://files.pythonhosted.org/packages/82/5d/c00588b6cf18e1da539b45d3598d3557084990dcc4331960c15ee776ee41/numpy-2.2.6-cp312-cp312-macosx_10_13_x86_64.whl", hash = "sha256:41c5a21f4a04fa86436124d388f6ed60a9343a6f767fced1a8a71c3fbca038ff", size = 20875348 },
    { url = "https://files.pythonhosted.org/packages/66/ee/560deadcdde6c2f90200450d5938f63a34b37e27ebff162810f716f6a230/numpy-2.2.6-cp312-cp312-macosx_11_0_arm64.whl", hash = "sha256:de749064336d37e340f640b05f24e9e3dd678c57318c7289d222a8a2f543e90c", size = 14119362 },
    { url = "https://files.pythonhosted.org/packages/3c/65/4baa99f1c53b30adf0acd9a5519078871ddde8d2339dc5a7fde80d9d87da/numpy-2.2.6-cp312-cp312-macosx_14_0_arm64.whl", hash = "sha256:894b3a42502226a1cac872f840030665f33326fc3dac8e57c607905773cdcde3", size = 5084103 },
    { url = "https://files.pythonhosted.org/packages/cc/89/e5a34c071a0570cc40c9a54eb472d113eea6d002e9ae12bb3a8407fb912e/numpy-2.2.6-cp312-cp312-macosx_14_0_x86_64.whl", hash = "sha256:71594f7c51a18e728451bb50cc60a3ce4e6538822731b2933209a1f3614e9282", size = 6625382 },
    { url = "https://files.pythonhosted.org/packages/f8/35/8c80729f1ff76b3921d5c9487c7ac3de9b2a103b1cd05e905b3090513510/numpy-2.2.6-cp312-cp312-manylinux_2_17_aarch64.manylinux2014_aarch64.whl", hash = "sha256:f2618db89be1b4e05f7a1a847a9c1c0abd63e63a1607d892dd54668dd92faf87", size = 14018462 },
    { url = "https://files.pythonhosted.org/packages/8c/3d/1e1db36cfd41f895d266b103df00ca5b3cbe965184df824dec5c08c6b803/numpy-2.2.6-cp312-cp312-manylinux_2_17_x86_64.manylinux2014_x86_64.whl", hash = "sha256:fd83c01228a688733f1ded5201c678f0c53ecc1006ffbc404db9f7a899ac6249", size = 16527618 },
    { url = "https://files.pythonhosted.org/packages/61/c6/03ed30992602c85aa3cd95b9070a514f8b3c33e31124694438d88809ae36/numpy-2.2.6-cp312-cp312-musllinux_1_2_aarch64.whl", hash = "sha256:37c0ca431f82cd5fa716eca9506aefcabc247fb27ba69c5062a6d3ade8cf8f49", size = 15505511 },
    { url = "https://files.pythonhosted.org/packages/b7/25/5761d832a81df431e260719ec45de696414266613c9ee268394dd5ad8236/numpy-2.2.6-cp312-cp312-musllinux_1_2_x86_64.whl", hash = "sha256:fe27749d33bb772c80dcd84ae7e8df2adc920ae8297400dabec45f0dedb3f6de", size = 18313783 },
    { url = "https://files.pythonhosted.org/packages/57/0a/72d5a3527c5ebffcd47bde9162c39fae1f90138c961e5296491ce778e682/numpy-2.2.6-cp312-cp312-win32.whl", hash = "sha256:4eeaae00d789f66c7a25ac5f34b71a7035bb474e679f410e5e1a94deb24cf2d4", size = 6246506 },
    { url = "https://files.pythonhosted.org/packages/36/fa/8c9210162ca1b88529ab76b41ba02d433fd54fecaf6feb70ef9f124683f1/numpy-2.2.6-cp312-cp312-win_amd64.whl", hash = "sha256:c1f9540be57940698ed329904db803cf7a402f3fc200bfe599334c9bd84a40b2", size = 12614190 },
    { url = "https://files.pythonhosted.org/packages/f9/5c/6657823f4f594f72b5471f1db1ab12e26e890bb2e41897522d134d2a3e81/numpy-2.2.6-cp313-cp313-macosx_10_13_x86_64.whl", hash = "sha256:0811bb762109d9708cca4d0b13c4f67146e3c3b7cf8d34018c722adb2d957c84", size = 20867828 },
    { url = "https://files.pythonhosted.org/packages/dc/9e/14520dc3dadf3c803473bd07e9b2bd1b69bc583cb2497b47000fed2fa92f/numpy-2.2.6-cp313-cp313-macosx_11_0_arm64.whl", hash = "sha256:287cc3162b6f01463ccd86be154f284d0893d2b3ed7292439ea97eafa8170e0b", size = 14143006 },
    { url = "https://files.pythonhosted.org/packages/4f/06/7e96c57d90bebdce9918412087fc22ca9851cceaf5567a45c1f404480e9e/numpy-2.2.6-cp313-cp313-macosx_14_0_arm64.whl", hash = "sha256:f1372f041402e37e5e633e586f62aa53de2eac8d98cbfb822806ce4bbefcb74d", size = 5076765 },
    { url = "https://files.pythonhosted.org/packages/73/ed/63d920c23b4289fdac96ddbdd6132e9427790977d5457cd132f18e76eae0/numpy-2.2.6-cp313-cp313-macosx_14_0_x86_64.whl", hash = "sha256:55a4d33fa519660d69614a9fad433be87e5252f4b03850642f88993f7b2ca566", size = 6617736 },
    { url = "https://files.pythonhosted.org/packages/85/c5/e19c8f99d83fd377ec8c7e0cf627a8049746da54afc24ef0a0cb73d5dfb5/numpy-2.2.6-cp313-cp313-manylinux_2_17_aarch64.manylinux2014_aarch64.whl", hash = "sha256:f92729c95468a2f4f15e9bb94c432a9229d0d50de67304399627a943201baa2f", size = 14010719 },
    { url = "https://files.pythonhosted.org/packages/19/49/4df9123aafa7b539317bf6d342cb6d227e49f7a35b99c287a6109b13dd93/numpy-2.2.6-cp313-cp313-manylinux_2_17_x86_64.manylinux2014_x86_64.whl", hash = "sha256:1bc23a79bfabc5d056d106f9befb8d50c31ced2fbc70eedb8155aec74a45798f", size = 16526072 },
    { url = "https://files.pythonhosted.org/packages/b2/6c/04b5f47f4f32f7c2b0e7260442a8cbcf8168b0e1a41ff1495da42f42a14f/numpy-2.2.6-cp313-cp313-musllinux_1_2_aarch64.whl", hash = "sha256:e3143e4451880bed956e706a3220b4e5cf6172ef05fcc397f6f36a550b1dd868", size = 15503213 },
    { url = "https://files.pythonhosted.org/packages/17/0a/5cd92e352c1307640d5b6fec1b2ffb06cd0dabe7d7b8227f97933d378422/numpy-2.2.6-cp313-cp313-musllinux_1_2_x86_64.whl", hash = "sha256:b4f13750ce79751586ae2eb824ba7e1e8dba64784086c98cdbbcc6a42112ce0d", size = 18316632 },
    { url = "https://files.pythonhosted.org/packages/f0/3b/5cba2b1d88760ef86596ad0f3d484b1cbff7c115ae2429678465057c5155/numpy-2.2.6-cp313-cp313-win32.whl", hash = "sha256:5beb72339d9d4fa36522fc63802f469b13cdbe4fdab4a288f0c441b74272ebfd", size = 6244532 },
    { url = "https://files.pythonhosted.org/packages/cb/3b/d58c12eafcb298d4e6d0d40216866ab15f59e55d148a5658bb3132311fcf/numpy-2.2.6-cp313-cp313-win_amd64.whl", hash = "sha256:b0544343a702fa80c95ad5d3d608ea3599dd54d4632df855e4c8d24eb6ecfa1c", size = 12610885 },
    { url = "https://files.pythonhosted.org/packages/6b/9e/4bf918b818e516322db999ac25d00c75788ddfd2d2ade4fa66f1f38097e1/numpy-2.2.6-cp313-cp313t-macosx_10_13_x86_64.whl", hash = "sha256:0bca768cd85ae743b2affdc762d617eddf3bcf8724435498a1e80132d04879e6", size = 20963467 },
    { url = "https://files.pythonhosted.org/packages/61/66/d2de6b291507517ff2e438e13ff7b1e2cdbdb7cb40b3ed475377aece69f9/numpy-2.2.6-cp313-cp313t-macosx_11_0_arm64.whl", hash = "sha256:fc0c5673685c508a142ca65209b4e79ed6740a4ed6b2267dbba90f34b0b3cfda", size = 14225144 },
    { url = "https://files.pythonhosted.org/packages/e4/25/480387655407ead912e28ba3a820bc69af9adf13bcbe40b299d454ec011f/numpy-2.2.6-cp313-cp313t-macosx_14_0_arm64.whl", hash = "sha256:5bd4fc3ac8926b3819797a7c0e2631eb889b4118a9898c84f585a54d475b7e40", size = 5200217 },
    { url = "https://files.pythonhosted.org/packages/aa/4a/6e313b5108f53dcbf3aca0c0f3e9c92f4c10ce57a0a721851f9785872895/numpy-2.2.6-cp313-cp313t-macosx_14_0_x86_64.whl", hash = "sha256:fee4236c876c4e8369388054d02d0e9bb84821feb1a64dd59e137e6511a551f8", size = 6712014 },
    { url = "https://files.pythonhosted.org/packages/b7/30/172c2d5c4be71fdf476e9de553443cf8e25feddbe185e0bd88b096915bcc/numpy-2.2.6-cp313-cp313t-manylinux_2_17_aarch64.manylinux2014_aarch64.whl", hash = "sha256:e1dda9c7e08dc141e0247a5b8f49cf05984955246a327d4c48bda16821947b2f", size = 14077935 },
    { url = "https://files.pythonhosted.org/packages/12/fb/9e743f8d4e4d3c710902cf87af3512082ae3d43b945d5d16563f26ec251d/numpy-2.2.6-cp313-cp313t-manylinux_2_17_x86_64.manylinux2014_x86_64.whl", hash = "sha256:f447e6acb680fd307f40d3da4852208af94afdfab89cf850986c3ca00562f4fa", size = 16600122 },
    { url = "https://files.pythonhosted.org/packages/12/75/ee20da0e58d3a66f204f38916757e01e33a9737d0b22373b3eb5a27358f9/numpy-2.2.6-cp313-cp313t-musllinux_1_2_aarch64.whl", hash = "sha256:389d771b1623ec92636b0786bc4ae56abafad4a4c513d36a55dce14bd9ce8571", size = 15586143 },
    { url = "https://files.pythonhosted.org/packages/76/95/bef5b37f29fc5e739947e9ce5179ad402875633308504a52d188302319c8/numpy-2.2.6-cp313-cp313t-musllinux_1_2_x86_64.whl", hash = "sha256:8e9ace4a37db23421249ed236fdcdd457d671e25146786dfc96835cd951aa7c1", size = 18385260 },
    { url = "https://files.pythonhosted.org/packages/09/04/f2f83279d287407cf36a7a8053a5abe7be3622a4363337338f2585e4afda/numpy-2.2.6-cp313-cp313t-win32.whl", hash = "sha256:038613e9fb8c72b0a41f025a7e4c3f0b7a1b5d768ece4796b674c8f3fe13efff", size = 6377225 },
    { url = "https://files.pythonhosted.org/packages/67/0e/35082d13c09c02c011cf21570543d202ad929d961c02a147493cb0c2bdf5/numpy-2.2.6-cp313-cp313t-win_amd64.whl", hash = "sha256:6031dd6dfecc0cf9f668681a37648373bddd6421fff6c66ec1624eed0180ee06", size = 12771374 },
]

[[package]]
name = "numpydantic"
version = "1.7.0"
source = { registry = "https://pypi.org/simple" }
dependencies = [
    { name = "numpy" },
    { name = "pydantic" },
]
sdist = { url = "https://files.pythonhosted.org/packages/59/ba/6bf5e0a7cc3fbfbb02a7824926cad73c58df374322eb7728b378023a76dc/numpydantic-1.7.0.tar.gz", hash = "sha256:268285bee026d9dfdf23efeee13f60c3b75d47de2ffdf2e58b4f0c17a6824e3b", size = 80412 }
wheels = [
    { url = "https://files.pythonhosted.org/packages/21/e0/42f0ea229a8b5ada24a1eae4f5522b80ab65b4083f5cea4c7372bc894af3/numpydantic-1.7.0-py3-none-any.whl", hash = "sha256:81314ed00423efa954a711a48003dba5382156e899f677f405ce043f5296b090", size = 86734 },
]

[[package]]
name = "nvidia-cublas-cu12"
version = "12.1.3.1"
source = { registry = "https://pypi.org/simple" }
wheels = [
    { url = "https://files.pythonhosted.org/packages/37/6d/121efd7382d5b0284239f4ab1fc1590d86d34ed4a4a2fdb13b30ca8e5740/nvidia_cublas_cu12-12.1.3.1-py3-none-manylinux1_x86_64.whl", hash = "sha256:ee53ccca76a6fc08fb9701aa95b6ceb242cdaab118c3bb152af4e579af792728", size = 410594774 },
]

[[package]]
name = "nvidia-cuda-cupti-cu12"
version = "12.1.105"
source = { registry = "https://pypi.org/simple" }
wheels = [
    { url = "https://files.pythonhosted.org/packages/7e/00/6b218edd739ecfc60524e585ba8e6b00554dd908de2c9c66c1af3e44e18d/nvidia_cuda_cupti_cu12-12.1.105-py3-none-manylinux1_x86_64.whl", hash = "sha256:e54fde3983165c624cb79254ae9818a456eb6e87a7fd4d56a2352c24ee542d7e", size = 14109015 },
]

[[package]]
name = "nvidia-cuda-nvrtc-cu12"
version = "12.1.105"
source = { registry = "https://pypi.org/simple" }
wheels = [
    { url = "https://files.pythonhosted.org/packages/b6/9f/c64c03f49d6fbc56196664d05dba14e3a561038a81a638eeb47f4d4cfd48/nvidia_cuda_nvrtc_cu12-12.1.105-py3-none-manylinux1_x86_64.whl", hash = "sha256:339b385f50c309763ca65456ec75e17bbefcbbf2893f462cb8b90584cd27a1c2", size = 23671734 },
]

[[package]]
name = "nvidia-cuda-runtime-cu12"
version = "12.1.105"
source = { registry = "https://pypi.org/simple" }
wheels = [
    { url = "https://files.pythonhosted.org/packages/eb/d5/c68b1d2cdfcc59e72e8a5949a37ddb22ae6cade80cd4a57a84d4c8b55472/nvidia_cuda_runtime_cu12-12.1.105-py3-none-manylinux1_x86_64.whl", hash = "sha256:6e258468ddf5796e25f1dc591a31029fa317d97a0a94ed93468fc86301d61e40", size = 823596 },
]

[[package]]
name = "nvidia-cudnn-cu12"
version = "9.1.0.70"
source = { registry = "https://pypi.org/simple" }
dependencies = [
    { name = "nvidia-cublas-cu12" },
]
wheels = [
    { url = "https://files.pythonhosted.org/packages/9f/fd/713452cd72343f682b1c7b9321e23829f00b842ceaedcda96e742ea0b0b3/nvidia_cudnn_cu12-9.1.0.70-py3-none-manylinux2014_x86_64.whl", hash = "sha256:165764f44ef8c61fcdfdfdbe769d687e06374059fbb388b6c89ecb0e28793a6f", size = 664752741 },
]

[[package]]
name = "nvidia-cufft-cu12"
version = "11.0.2.54"
source = { registry = "https://pypi.org/simple" }
wheels = [
    { url = "https://files.pythonhosted.org/packages/86/94/eb540db023ce1d162e7bea9f8f5aa781d57c65aed513c33ee9a5123ead4d/nvidia_cufft_cu12-11.0.2.54-py3-none-manylinux1_x86_64.whl", hash = "sha256:794e3948a1aa71fd817c3775866943936774d1c14e7628c74f6f7417224cdf56", size = 121635161 },
]

[[package]]
name = "nvidia-curand-cu12"
version = "10.3.2.106"
source = { registry = "https://pypi.org/simple" }
wheels = [
    { url = "https://files.pythonhosted.org/packages/44/31/4890b1c9abc496303412947fc7dcea3d14861720642b49e8ceed89636705/nvidia_curand_cu12-10.3.2.106-py3-none-manylinux1_x86_64.whl", hash = "sha256:9d264c5036dde4e64f1de8c50ae753237c12e0b1348738169cd0f8a536c0e1e0", size = 56467784 },
]

[[package]]
name = "nvidia-cusolver-cu12"
version = "11.4.5.107"
source = { registry = "https://pypi.org/simple" }
dependencies = [
    { name = "nvidia-cublas-cu12" },
    { name = "nvidia-cusparse-cu12" },
    { name = "nvidia-nvjitlink-cu12" },
]
wheels = [
    { url = "https://files.pythonhosted.org/packages/bc/1d/8de1e5c67099015c834315e333911273a8c6aaba78923dd1d1e25fc5f217/nvidia_cusolver_cu12-11.4.5.107-py3-none-manylinux1_x86_64.whl", hash = "sha256:8a7ec542f0412294b15072fa7dab71d31334014a69f953004ea7a118206fe0dd", size = 124161928 },
]

[[package]]
name = "nvidia-cusparse-cu12"
version = "12.1.0.106"
source = { registry = "https://pypi.org/simple" }
dependencies = [
    { name = "nvidia-nvjitlink-cu12" },
]
wheels = [
    { url = "https://files.pythonhosted.org/packages/65/5b/cfaeebf25cd9fdec14338ccb16f6b2c4c7fa9163aefcf057d86b9cc248bb/nvidia_cusparse_cu12-12.1.0.106-py3-none-manylinux1_x86_64.whl", hash = "sha256:f3b50f42cf363f86ab21f720998517a659a48131e8d538dc02f8768237bd884c", size = 195958278 },
]

[[package]]
name = "nvidia-nccl-cu12"
version = "2.21.5"
source = { registry = "https://pypi.org/simple" }
wheels = [
    { url = "https://files.pythonhosted.org/packages/df/99/12cd266d6233f47d00daf3a72739872bdc10267d0383508b0b9c84a18bb6/nvidia_nccl_cu12-2.21.5-py3-none-manylinux2014_x86_64.whl", hash = "sha256:8579076d30a8c24988834445f8d633c697d42397e92ffc3f63fa26766d25e0a0", size = 188654414 },
]

[[package]]
name = "nvidia-nvjitlink-cu12"
version = "12.9.86"
source = { registry = "https://pypi.org/simple" }
wheels = [
    { url = "https://files.pythonhosted.org/packages/46/0c/c75bbfb967457a0b7670b8ad267bfc4fffdf341c074e0a80db06c24ccfd4/nvidia_nvjitlink_cu12-12.9.86-py3-none-manylinux2010_x86_64.manylinux_2_12_x86_64.whl", hash = "sha256:e3f1171dbdc83c5932a45f0f4c99180a70de9bd2718c1ab77d14104f6d7147f9", size = 39748338 },
    { url = "https://files.pythonhosted.org/packages/97/bc/2dcba8e70cf3115b400fef54f213bcd6715a3195eba000f8330f11e40c45/nvidia_nvjitlink_cu12-12.9.86-py3-none-manylinux2014_aarch64.manylinux_2_17_aarch64.whl", hash = "sha256:994a05ef08ef4b0b299829cde613a424382aff7efb08a7172c1fa616cc3af2ca", size = 39514880 },
]

[[package]]
name = "nvidia-nvtx-cu12"
version = "12.1.105"
source = { registry = "https://pypi.org/simple" }
wheels = [
    { url = "https://files.pythonhosted.org/packages/da/d3/8057f0587683ed2fcd4dbfbdfdfa807b9160b809976099d36b8f60d08f03/nvidia_nvtx_cu12-12.1.105-py3-none-manylinux1_x86_64.whl", hash = "sha256:dc21cf308ca5691e7c04d962e213f8a4aa9bbfa23d95412f452254c2caeb09e5", size = 99138 },
]

[[package]]
name = "opencv-contrib-python"
version = "4.12.0.88"
source = { registry = "https://pypi.org/simple" }
dependencies = [
    { name = "numpy" },
]
sdist = { url = "https://files.pythonhosted.org/packages/e0/b4/30fb53c33da02626b66dd40ad58dd4aa01eef834e422e098dfc056ed0873/opencv-contrib-python-4.12.0.88.tar.gz", hash = "sha256:0f1e22823aace09067b9a0e8e2b4ba6d7a1ef08807d6cebea315f3133f419a0e", size = 150785997 }
wheels = [
    { url = "https://files.pythonhosted.org/packages/26/c7/7cc80acd8a1ef9438542364b41751ecea2e95cf16b8ac4e48ebca643b203/opencv_contrib_python-4.12.0.88-cp37-abi3-macosx_13_0_arm64.whl", hash = "sha256:decc3a2627e03e61ec398919a8647b7f78315bf285e64bcd7dd4501b653f22bc", size = 46854784 },
    { url = "https://files.pythonhosted.org/packages/24/50/632534ad4a029aab4e1693664d9116223345af4499c72903e7711a1b44bb/opencv_contrib_python-4.12.0.88-cp37-abi3-macosx_13_0_x86_64.whl", hash = "sha256:e1209da6553b9c2b348fb5c878c2cd0e0121f9335981b7a9735c10d1ef1580ac", size = 67163714 },
    { url = "https://files.pythonhosted.org/packages/aa/30/0829882b280f40544a83c69312da4d935ff3d6086c10351c7b1659107b5c/opencv_contrib_python-4.12.0.88-cp37-abi3-manylinux2014_aarch64.manylinux_2_17_aarch64.whl", hash = "sha256:7b3b834d5a2b84f26e5b62ff9ae07a287ab668d2343773372c3b97a335cd7c4f", size = 51290366 },
    { url = "https://files.pythonhosted.org/packages/6a/67/905c2c9364dcd450a0997a489fd3976a10a83cd1ebcbd3d039bb2525b54c/opencv_contrib_python-4.12.0.88-cp37-abi3-manylinux2014_x86_64.manylinux_2_17_x86_64.whl", hash = "sha256:ac2627dcdf5bd625706949ada7994524320b656a991315ff6ae70043fc983689", size = 73160002 },
    { url = "https://files.pythonhosted.org/packages/5a/78/8110f1de88155241d9df6a701e2e589734a8bf3dbe1fd1a3cd29243c732a/opencv_contrib_python-4.12.0.88-cp37-abi3-win32.whl", hash = "sha256:fe3a5cbc1467c3620aeda3afd8d363886298a6fc85b48d62b2991afab65076c5", size = 36169774 },
    { url = "https://files.pythonhosted.org/packages/7f/8c/ec631100261b0fca25cafd1e1a06592e50b3cda8aa08e7c4c14d7b4d7115/opencv_contrib_python-4.12.0.88-cp37-abi3-win_amd64.whl", hash = "sha256:62c20c14fdd794c9d0fbc780b3d52a74bc967d205664d25b3906951abedc9f65", size = 45262376 },
]

[[package]]
name = "opt-einsum"
version = "3.4.0"
source = { registry = "https://pypi.org/simple" }
sdist = { url = "https://files.pythonhosted.org/packages/8c/b9/2ac072041e899a52f20cf9510850ff58295003aa75525e58343591b0cbfb/opt_einsum-3.4.0.tar.gz", hash = "sha256:96ca72f1b886d148241348783498194c577fa30a8faac108586b14f1ba4473ac", size = 63004 }
wheels = [
    { url = "https://files.pythonhosted.org/packages/23/cd/066e86230ae37ed0be70aae89aabf03ca8d9f39c8aea0dec8029455b5540/opt_einsum-3.4.0-py3-none-any.whl", hash = "sha256:69bb92469f86a1565195ece4ac0323943e83477171b91d24c35afe028a90d7cd", size = 71932 },
]

[[package]]
name = "packaging"
version = "25.0"
source = { registry = "https://pypi.org/simple" }
sdist = { url = "https://files.pythonhosted.org/packages/a1/d4/1fc4078c65507b51b96ca8f8c3ba19e6a61c8253c72794544580a7b6c24d/packaging-25.0.tar.gz", hash = "sha256:d443872c98d677bf60f6a1f2f8c1cb748e8fe762d2bf9d3148b5599295b0fc4f", size = 165727 }
wheels = [
    { url = "https://files.pythonhosted.org/packages/20/12/38679034af332785aac8774540895e234f4d07f7545804097de4b666afd8/packaging-25.0-py3-none-any.whl", hash = "sha256:29572ef2b1f17581046b3a2227d5c611fb25ec70ca1ba8554b24b0e69331a484", size = 66469 },
]

[[package]]
name = "pandas"
version = "2.3.3"
source = { registry = "https://pypi.org/simple" }
dependencies = [
    { name = "numpy" },
    { name = "python-dateutil" },
    { name = "pytz" },
    { name = "tzdata" },
]
sdist = { url = "https://files.pythonhosted.org/packages/33/01/d40b85317f86cf08d853a4f495195c73815fdf205eef3993821720274518/pandas-2.3.3.tar.gz", hash = "sha256:e05e1af93b977f7eafa636d043f9f94c7ee3ac81af99c13508215942e64c993b", size = 4495223 }
wheels = [
    { url = "https://files.pythonhosted.org/packages/9c/fb/231d89e8637c808b997d172b18e9d4a4bc7bf31296196c260526055d1ea0/pandas-2.3.3-cp312-cp312-macosx_10_13_x86_64.whl", hash = "sha256:6d21f6d74eb1725c2efaa71a2bfc661a0689579b58e9c0ca58a739ff0b002b53", size = 11597846 },
    { url = "https://files.pythonhosted.org/packages/5c/bd/bf8064d9cfa214294356c2d6702b716d3cf3bb24be59287a6a21e24cae6b/pandas-2.3.3-cp312-cp312-macosx_11_0_arm64.whl", hash = "sha256:3fd2f887589c7aa868e02632612ba39acb0b8948faf5cc58f0850e165bd46f35", size = 10729618 },
    { url = "https://files.pythonhosted.org/packages/57/56/cf2dbe1a3f5271370669475ead12ce77c61726ffd19a35546e31aa8edf4e/pandas-2.3.3-cp312-cp312-manylinux_2_24_aarch64.manylinux_2_28_aarch64.whl", hash = "sha256:ecaf1e12bdc03c86ad4a7ea848d66c685cb6851d807a26aa245ca3d2017a1908", size = 11737212 },
    { url = "https://files.pythonhosted.org/packages/e5/63/cd7d615331b328e287d8233ba9fdf191a9c2d11b6af0c7a59cfcec23de68/pandas-2.3.3-cp312-cp312-manylinux_2_24_x86_64.manylinux_2_28_x86_64.whl", hash = "sha256:b3d11d2fda7eb164ef27ffc14b4fcab16a80e1ce67e9f57e19ec0afaf715ba89", size = 12362693 },
    { url = "https://files.pythonhosted.org/packages/a6/de/8b1895b107277d52f2b42d3a6806e69cfef0d5cf1d0ba343470b9d8e0a04/pandas-2.3.3-cp312-cp312-musllinux_1_2_aarch64.whl", hash = "sha256:a68e15f780eddf2b07d242e17a04aa187a7ee12b40b930bfdd78070556550e98", size = 12771002 },
    { url = "https://files.pythonhosted.org/packages/87/21/84072af3187a677c5893b170ba2c8fbe450a6ff911234916da889b698220/pandas-2.3.3-cp312-cp312-musllinux_1_2_x86_64.whl", hash = "sha256:371a4ab48e950033bcf52b6527eccb564f52dc826c02afd9a1bc0ab731bba084", size = 13450971 },
    { url = "https://files.pythonhosted.org/packages/86/41/585a168330ff063014880a80d744219dbf1dd7a1c706e75ab3425a987384/pandas-2.3.3-cp312-cp312-win_amd64.whl", hash = "sha256:a16dcec078a01eeef8ee61bf64074b4e524a2a3f4b3be9326420cabe59c4778b", size = 10992722 },
    { url = "https://files.pythonhosted.org/packages/cd/4b/18b035ee18f97c1040d94debd8f2e737000ad70ccc8f5513f4eefad75f4b/pandas-2.3.3-cp313-cp313-macosx_10_13_x86_64.whl", hash = "sha256:56851a737e3470de7fa88e6131f41281ed440d29a9268dcbf0002da5ac366713", size = 11544671 },
    { url = "https://files.pythonhosted.org/packages/31/94/72fac03573102779920099bcac1c3b05975c2cb5f01eac609faf34bed1ca/pandas-2.3.3-cp313-cp313-macosx_11_0_arm64.whl", hash = "sha256:bdcd9d1167f4885211e401b3036c0c8d9e274eee67ea8d0758a256d60704cfe8", size = 10680807 },
    { url = "https://files.pythonhosted.org/packages/16/87/9472cf4a487d848476865321de18cc8c920b8cab98453ab79dbbc98db63a/pandas-2.3.3-cp313-cp313-manylinux_2_24_aarch64.manylinux_2_28_aarch64.whl", hash = "sha256:e32e7cc9af0f1cc15548288a51a3b681cc2a219faa838e995f7dc53dbab1062d", size = 11709872 },
    { url = "https://files.pythonhosted.org/packages/15/07/284f757f63f8a8d69ed4472bfd85122bd086e637bf4ed09de572d575a693/pandas-2.3.3-cp313-cp313-manylinux_2_24_x86_64.manylinux_2_28_x86_64.whl", hash = "sha256:318d77e0e42a628c04dc56bcef4b40de67918f7041c2b061af1da41dcff670ac", size = 12306371 },
    { url = "https://files.pythonhosted.org/packages/33/81/a3afc88fca4aa925804a27d2676d22dcd2031c2ebe08aabd0ae55b9ff282/pandas-2.3.3-cp313-cp313-musllinux_1_2_aarch64.whl", hash = "sha256:4e0a175408804d566144e170d0476b15d78458795bb18f1304fb94160cabf40c", size = 12765333 },
    { url = "https://files.pythonhosted.org/packages/8d/0f/b4d4ae743a83742f1153464cf1a8ecfafc3ac59722a0b5c8602310cb7158/pandas-2.3.3-cp313-cp313-musllinux_1_2_x86_64.whl", hash = "sha256:93c2d9ab0fc11822b5eece72ec9587e172f63cff87c00b062f6e37448ced4493", size = 13418120 },
    { url = "https://files.pythonhosted.org/packages/4f/c7/e54682c96a895d0c808453269e0b5928a07a127a15704fedb643e9b0a4c8/pandas-2.3.3-cp313-cp313-win_amd64.whl", hash = "sha256:f8bfc0e12dc78f777f323f55c58649591b2cd0c43534e8355c51d3fede5f4dee", size = 10993991 },
    { url = "https://files.pythonhosted.org/packages/f9/ca/3f8d4f49740799189e1395812f3bf23b5e8fc7c190827d55a610da72ce55/pandas-2.3.3-cp313-cp313t-macosx_10_13_x86_64.whl", hash = "sha256:75ea25f9529fdec2d2e93a42c523962261e567d250b0013b16210e1d40d7c2e5", size = 12048227 },
    { url = "https://files.pythonhosted.org/packages/0e/5a/f43efec3e8c0cc92c4663ccad372dbdff72b60bdb56b2749f04aa1d07d7e/pandas-2.3.3-cp313-cp313t-macosx_11_0_arm64.whl", hash = "sha256:74ecdf1d301e812db96a465a525952f4dde225fdb6d8e5a521d47e1f42041e21", size = 11411056 },
    { url = "https://files.pythonhosted.org/packages/46/b1/85331edfc591208c9d1a63a06baa67b21d332e63b7a591a5ba42a10bb507/pandas-2.3.3-cp313-cp313t-manylinux_2_24_aarch64.manylinux_2_28_aarch64.whl", hash = "sha256:6435cb949cb34ec11cc9860246ccb2fdc9ecd742c12d3304989017d53f039a78", size = 11645189 },
    { url = "https://files.pythonhosted.org/packages/44/23/78d645adc35d94d1ac4f2a3c4112ab6f5b8999f4898b8cdf01252f8df4a9/pandas-2.3.3-cp313-cp313t-manylinux_2_24_x86_64.manylinux_2_28_x86_64.whl", hash = "sha256:900f47d8f20860de523a1ac881c4c36d65efcb2eb850e6948140fa781736e110", size = 12121912 },
    { url = "https://files.pythonhosted.org/packages/53/da/d10013df5e6aaef6b425aa0c32e1fc1f3e431e4bcabd420517dceadce354/pandas-2.3.3-cp313-cp313t-musllinux_1_2_aarch64.whl", hash = "sha256:a45c765238e2ed7d7c608fc5bc4a6f88b642f2f01e70c0c23d2224dd21829d86", size = 12712160 },
    { url = "https://files.pythonhosted.org/packages/bd/17/e756653095a083d8a37cbd816cb87148debcfcd920129b25f99dd8d04271/pandas-2.3.3-cp313-cp313t-musllinux_1_2_x86_64.whl", hash = "sha256:c4fc4c21971a1a9f4bdb4c73978c7f7256caa3e62b323f70d6cb80db583350bc", size = 13199233 },
    { url = "https://files.pythonhosted.org/packages/04/fd/74903979833db8390b73b3a8a7d30d146d710bd32703724dd9083950386f/pandas-2.3.3-cp314-cp314-macosx_10_13_x86_64.whl", hash = "sha256:ee15f284898e7b246df8087fc82b87b01686f98ee67d85a17b7ab44143a3a9a0", size = 11540635 },
    { url = "https://files.pythonhosted.org/packages/21/00/266d6b357ad5e6d3ad55093a7e8efc7dd245f5a842b584db9f30b0f0a287/pandas-2.3.3-cp314-cp314-macosx_11_0_arm64.whl", hash = "sha256:1611aedd912e1ff81ff41c745822980c49ce4a7907537be8692c8dbc31924593", size = 10759079 },
    { url = "https://files.pythonhosted.org/packages/ca/05/d01ef80a7a3a12b2f8bbf16daba1e17c98a2f039cbc8e2f77a2c5a63d382/pandas-2.3.3-cp314-cp314-manylinux_2_24_aarch64.manylinux_2_28_aarch64.whl", hash = "sha256:6d2cefc361461662ac48810cb14365a365ce864afe85ef1f447ff5a1e99ea81c", size = 11814049 },
    { url = "https://files.pythonhosted.org/packages/15/b2/0e62f78c0c5ba7e3d2c5945a82456f4fac76c480940f805e0b97fcbc2f65/pandas-2.3.3-cp314-cp314-manylinux_2_24_x86_64.manylinux_2_28_x86_64.whl", hash = "sha256:ee67acbbf05014ea6c763beb097e03cd629961c8a632075eeb34247120abcb4b", size = 12332638 },
    { url = "https://files.pythonhosted.org/packages/c5/33/dd70400631b62b9b29c3c93d2feee1d0964dc2bae2e5ad7a6c73a7f25325/pandas-2.3.3-cp314-cp314-musllinux_1_2_aarch64.whl", hash = "sha256:c46467899aaa4da076d5abc11084634e2d197e9460643dd455ac3db5856b24d6", size = 12886834 },
    { url = "https://files.pythonhosted.org/packages/d3/18/b5d48f55821228d0d2692b34fd5034bb185e854bdb592e9c640f6290e012/pandas-2.3.3-cp314-cp314-musllinux_1_2_x86_64.whl", hash = "sha256:6253c72c6a1d990a410bc7de641d34053364ef8bcd3126f7e7450125887dffe3", size = 13409925 },
    { url = "https://files.pythonhosted.org/packages/a6/3d/124ac75fcd0ecc09b8fdccb0246ef65e35b012030defb0e0eba2cbbbe948/pandas-2.3.3-cp314-cp314-win_amd64.whl", hash = "sha256:1b07204a219b3b7350abaae088f451860223a52cfb8a6c53358e7948735158e5", size = 11109071 },
    { url = "https://files.pythonhosted.org/packages/89/9c/0e21c895c38a157e0faa1fb64587a9226d6dd46452cac4532d80c3c4a244/pandas-2.3.3-cp314-cp314t-macosx_10_13_x86_64.whl", hash = "sha256:2462b1a365b6109d275250baaae7b760fd25c726aaca0054649286bcfbb3e8ec", size = 12048504 },
    { url = "https://files.pythonhosted.org/packages/d7/82/b69a1c95df796858777b68fbe6a81d37443a33319761d7c652ce77797475/pandas-2.3.3-cp314-cp314t-macosx_11_0_arm64.whl", hash = "sha256:0242fe9a49aa8b4d78a4fa03acb397a58833ef6199e9aa40a95f027bb3a1b6e7", size = 11410702 },
    { url = "https://files.pythonhosted.org/packages/f9/88/702bde3ba0a94b8c73a0181e05144b10f13f29ebfc2150c3a79062a8195d/pandas-2.3.3-cp314-cp314t-manylinux_2_24_aarch64.manylinux_2_28_aarch64.whl", hash = "sha256:a21d830e78df0a515db2b3d2f5570610f5e6bd2e27749770e8bb7b524b89b450", size = 11634535 },
    { url = "https://files.pythonhosted.org/packages/a4/1e/1bac1a839d12e6a82ec6cb40cda2edde64a2013a66963293696bbf31fbbb/pandas-2.3.3-cp314-cp314t-manylinux_2_24_x86_64.manylinux_2_28_x86_64.whl", hash = "sha256:2e3ebdb170b5ef78f19bfb71b0dc5dc58775032361fa188e814959b74d726dd5", size = 12121582 },
    { url = "https://files.pythonhosted.org/packages/44/91/483de934193e12a3b1d6ae7c8645d083ff88dec75f46e827562f1e4b4da6/pandas-2.3.3-cp314-cp314t-musllinux_1_2_aarch64.whl", hash = "sha256:d051c0e065b94b7a3cea50eb1ec32e912cd96dba41647eb24104b6c6c14c5788", size = 12699963 },
    { url = "https://files.pythonhosted.org/packages/70/44/5191d2e4026f86a2a109053e194d3ba7a31a2d10a9c2348368c63ed4e85a/pandas-2.3.3-cp314-cp314t-musllinux_1_2_x86_64.whl", hash = "sha256:3869faf4bd07b3b66a9f462417d0ca3a9df29a9f6abd5d0d0dbab15dac7abe87", size = 13202175 },
]

[[package]]
name = "pillow"
version = "11.3.0"
source = { registry = "https://pypi.org/simple" }
sdist = { url = "https://files.pythonhosted.org/packages/f3/0d/d0d6dea55cd152ce3d6767bb38a8fc10e33796ba4ba210cbab9354b6d238/pillow-11.3.0.tar.gz", hash = "sha256:3828ee7586cd0b2091b6209e5ad53e20d0649bbe87164a459d0676e035e8f523", size = 47113069 }
wheels = [
    { url = "https://files.pythonhosted.org/packages/40/fe/1bc9b3ee13f68487a99ac9529968035cca2f0a51ec36892060edcc51d06a/pillow-11.3.0-cp312-cp312-macosx_10_13_x86_64.whl", hash = "sha256:fdae223722da47b024b867c1ea0be64e0df702c5e0a60e27daad39bf960dd1e4", size = 5278800 },
    { url = "https://files.pythonhosted.org/packages/2c/32/7e2ac19b5713657384cec55f89065fb306b06af008cfd87e572035b27119/pillow-11.3.0-cp312-cp312-macosx_11_0_arm64.whl", hash = "sha256:921bd305b10e82b4d1f5e802b6850677f965d8394203d182f078873851dada69", size = 4686296 },
    { url = "https://files.pythonhosted.org/packages/8e/1e/b9e12bbe6e4c2220effebc09ea0923a07a6da1e1f1bfbc8d7d29a01ce32b/pillow-11.3.0-cp312-cp312-manylinux2014_aarch64.manylinux_2_17_aarch64.whl", hash = "sha256:eb76541cba2f958032d79d143b98a3a6b3ea87f0959bbe256c0b5e416599fd5d", size = 5871726 },
    { url = "https://files.pythonhosted.org/packages/8d/33/e9200d2bd7ba00dc3ddb78df1198a6e80d7669cce6c2bdbeb2530a74ec58/pillow-11.3.0-cp312-cp312-manylinux2014_x86_64.manylinux_2_17_x86_64.whl", hash = "sha256:67172f2944ebba3d4a7b54f2e95c786a3a50c21b88456329314caaa28cda70f6", size = 7644652 },
    { url = "https://files.pythonhosted.org/packages/41/f1/6f2427a26fc683e00d985bc391bdd76d8dd4e92fac33d841127eb8fb2313/pillow-11.3.0-cp312-cp312-manylinux_2_27_aarch64.manylinux_2_28_aarch64.whl", hash = "sha256:97f07ed9f56a3b9b5f49d3661dc9607484e85c67e27f3e8be2c7d28ca032fec7", size = 5977787 },
    { url = "https://files.pythonhosted.org/packages/e4/c9/06dd4a38974e24f932ff5f98ea3c546ce3f8c995d3f0985f8e5ba48bba19/pillow-11.3.0-cp312-cp312-manylinux_2_27_x86_64.manylinux_2_28_x86_64.whl", hash = "sha256:676b2815362456b5b3216b4fd5bd89d362100dc6f4945154ff172e206a22c024", size = 6645236 },
    { url = "https://files.pythonhosted.org/packages/40/e7/848f69fb79843b3d91241bad658e9c14f39a32f71a301bcd1d139416d1be/pillow-11.3.0-cp312-cp312-musllinux_1_2_aarch64.whl", hash = "sha256:3e184b2f26ff146363dd07bde8b711833d7b0202e27d13540bfe2e35a323a809", size = 6086950 },
    { url = "https://files.pythonhosted.org/packages/0b/1a/7cff92e695a2a29ac1958c2a0fe4c0b2393b60aac13b04a4fe2735cad52d/pillow-11.3.0-cp312-cp312-musllinux_1_2_x86_64.whl", hash = "sha256:6be31e3fc9a621e071bc17bb7de63b85cbe0bfae91bb0363c893cbe67247780d", size = 6723358 },
    { url = "https://files.pythonhosted.org/packages/26/7d/73699ad77895f69edff76b0f332acc3d497f22f5d75e5360f78cbcaff248/pillow-11.3.0-cp312-cp312-win32.whl", hash = "sha256:7b161756381f0918e05e7cb8a371fff367e807770f8fe92ecb20d905d0e1c149", size = 6275079 },
    { url = "https://files.pythonhosted.org/packages/8c/ce/e7dfc873bdd9828f3b6e5c2bbb74e47a98ec23cc5c74fc4e54462f0d9204/pillow-11.3.0-cp312-cp312-win_amd64.whl", hash = "sha256:a6444696fce635783440b7f7a9fc24b3ad10a9ea3f0ab66c5905be1c19ccf17d", size = 6986324 },
    { url = "https://files.pythonhosted.org/packages/16/8f/b13447d1bf0b1f7467ce7d86f6e6edf66c0ad7cf44cf5c87a37f9bed9936/pillow-11.3.0-cp312-cp312-win_arm64.whl", hash = "sha256:2aceea54f957dd4448264f9bf40875da0415c83eb85f55069d89c0ed436e3542", size = 2423067 },
    { url = "https://files.pythonhosted.org/packages/1e/93/0952f2ed8db3a5a4c7a11f91965d6184ebc8cd7cbb7941a260d5f018cd2d/pillow-11.3.0-cp313-cp313-ios_13_0_arm64_iphoneos.whl", hash = "sha256:1c627742b539bba4309df89171356fcb3cc5a9178355b2727d1b74a6cf155fbd", size = 2128328 },
    { url = "https://files.pythonhosted.org/packages/4b/e8/100c3d114b1a0bf4042f27e0f87d2f25e857e838034e98ca98fe7b8c0a9c/pillow-11.3.0-cp313-cp313-ios_13_0_arm64_iphonesimulator.whl", hash = "sha256:30b7c02f3899d10f13d7a48163c8969e4e653f8b43416d23d13d1bbfdc93b9f8", size = 2170652 },
    { url = "https://files.pythonhosted.org/packages/aa/86/3f758a28a6e381758545f7cdb4942e1cb79abd271bea932998fc0db93cb6/pillow-11.3.0-cp313-cp313-ios_13_0_x86_64_iphonesimulator.whl", hash = "sha256:7859a4cc7c9295f5838015d8cc0a9c215b77e43d07a25e460f35cf516df8626f", size = 2227443 },
    { url = "https://files.pythonhosted.org/packages/01/f4/91d5b3ffa718df2f53b0dc109877993e511f4fd055d7e9508682e8aba092/pillow-11.3.0-cp313-cp313-macosx_10_13_x86_64.whl", hash = "sha256:ec1ee50470b0d050984394423d96325b744d55c701a439d2bd66089bff963d3c", size = 5278474 },
    { url = "https://files.pythonhosted.org/packages/f9/0e/37d7d3eca6c879fbd9dba21268427dffda1ab00d4eb05b32923d4fbe3b12/pillow-11.3.0-cp313-cp313-macosx_11_0_arm64.whl", hash = "sha256:7db51d222548ccfd274e4572fdbf3e810a5e66b00608862f947b163e613b67dd", size = 4686038 },
    { url = "https://files.pythonhosted.org/packages/ff/b0/3426e5c7f6565e752d81221af9d3676fdbb4f352317ceafd42899aaf5d8a/pillow-11.3.0-cp313-cp313-manylinux2014_aarch64.manylinux_2_17_aarch64.whl", hash = "sha256:2d6fcc902a24ac74495df63faad1884282239265c6839a0a6416d33faedfae7e", size = 5864407 },
    { url = "https://files.pythonhosted.org/packages/fc/c1/c6c423134229f2a221ee53f838d4be9d82bab86f7e2f8e75e47b6bf6cd77/pillow-11.3.0-cp313-cp313-manylinux2014_x86_64.manylinux_2_17_x86_64.whl", hash = "sha256:f0f5d8f4a08090c6d6d578351a2b91acf519a54986c055af27e7a93feae6d3f1", size = 7639094 },
    { url = "https://files.pythonhosted.org/packages/ba/c9/09e6746630fe6372c67c648ff9deae52a2bc20897d51fa293571977ceb5d/pillow-11.3.0-cp313-cp313-manylinux_2_27_aarch64.manylinux_2_28_aarch64.whl", hash = "sha256:c37d8ba9411d6003bba9e518db0db0c58a680ab9fe5179f040b0463644bc9805", size = 5973503 },
    { url = "https://files.pythonhosted.org/packages/d5/1c/a2a29649c0b1983d3ef57ee87a66487fdeb45132df66ab30dd37f7dbe162/pillow-11.3.0-cp313-cp313-manylinux_2_27_x86_64.manylinux_2_28_x86_64.whl", hash = "sha256:13f87d581e71d9189ab21fe0efb5a23e9f28552d5be6979e84001d3b8505abe8", size = 6642574 },
    { url = "https://files.pythonhosted.org/packages/36/de/d5cc31cc4b055b6c6fd990e3e7f0f8aaf36229a2698501bcb0cdf67c7146/pillow-11.3.0-cp313-cp313-musllinux_1_2_aarch64.whl", hash = "sha256:023f6d2d11784a465f09fd09a34b150ea4672e85fb3d05931d89f373ab14abb2", size = 6084060 },
    { url = "https://files.pythonhosted.org/packages/d5/ea/502d938cbaeec836ac28a9b730193716f0114c41325db428e6b280513f09/pillow-11.3.0-cp313-cp313-musllinux_1_2_x86_64.whl", hash = "sha256:45dfc51ac5975b938e9809451c51734124e73b04d0f0ac621649821a63852e7b", size = 6721407 },
    { url = "https://files.pythonhosted.org/packages/45/9c/9c5e2a73f125f6cbc59cc7087c8f2d649a7ae453f83bd0362ff7c9e2aee2/pillow-11.3.0-cp313-cp313-win32.whl", hash = "sha256:a4d336baed65d50d37b88ca5b60c0fa9d81e3a87d4a7930d3880d1624d5b31f3", size = 6273841 },
    { url = "https://files.pythonhosted.org/packages/23/85/397c73524e0cd212067e0c969aa245b01d50183439550d24d9f55781b776/pillow-11.3.0-cp313-cp313-win_amd64.whl", hash = "sha256:0bce5c4fd0921f99d2e858dc4d4d64193407e1b99478bc5cacecba2311abde51", size = 6978450 },
    { url = "https://files.pythonhosted.org/packages/17/d2/622f4547f69cd173955194b78e4d19ca4935a1b0f03a302d655c9f6aae65/pillow-11.3.0-cp313-cp313-win_arm64.whl", hash = "sha256:1904e1264881f682f02b7f8167935cce37bc97db457f8e7849dc3a6a52b99580", size = 2423055 },
    { url = "https://files.pythonhosted.org/packages/dd/80/a8a2ac21dda2e82480852978416cfacd439a4b490a501a288ecf4fe2532d/pillow-11.3.0-cp313-cp313t-macosx_10_13_x86_64.whl", hash = "sha256:4c834a3921375c48ee6b9624061076bc0a32a60b5532b322cc0ea64e639dd50e", size = 5281110 },
    { url = "https://files.pythonhosted.org/packages/44/d6/b79754ca790f315918732e18f82a8146d33bcd7f4494380457ea89eb883d/pillow-11.3.0-cp313-cp313t-macosx_11_0_arm64.whl", hash = "sha256:5e05688ccef30ea69b9317a9ead994b93975104a677a36a8ed8106be9260aa6d", size = 4689547 },
    { url = "https://files.pythonhosted.org/packages/49/20/716b8717d331150cb00f7fdd78169c01e8e0c219732a78b0e59b6bdb2fd6/pillow-11.3.0-cp313-cp313t-manylinux2014_aarch64.manylinux_2_17_aarch64.whl", hash = "sha256:1019b04af07fc0163e2810167918cb5add8d74674b6267616021ab558dc98ced", size = 5901554 },
    { url = "https://files.pythonhosted.org/packages/74/cf/a9f3a2514a65bb071075063a96f0a5cf949c2f2fce683c15ccc83b1c1cab/pillow-11.3.0-cp313-cp313t-manylinux2014_x86_64.manylinux_2_17_x86_64.whl", hash = "sha256:f944255db153ebb2b19c51fe85dd99ef0ce494123f21b9db4877ffdfc5590c7c", size = 7669132 },
    { url = "https://files.pythonhosted.org/packages/98/3c/da78805cbdbee9cb43efe8261dd7cc0b4b93f2ac79b676c03159e9db2187/pillow-11.3.0-cp313-cp313t-manylinux_2_27_aarch64.manylinux_2_28_aarch64.whl", hash = "sha256:1f85acb69adf2aaee8b7da124efebbdb959a104db34d3a2cb0f3793dbae422a8", size = 6005001 },
    { url = "https://files.pythonhosted.org/packages/6c/fa/ce044b91faecf30e635321351bba32bab5a7e034c60187fe9698191aef4f/pillow-11.3.0-cp313-cp313t-manylinux_2_27_x86_64.manylinux_2_28_x86_64.whl", hash = "sha256:05f6ecbeff5005399bb48d198f098a9b4b6bdf27b8487c7f38ca16eeb070cd59", size = 6668814 },
    { url = "https://files.pythonhosted.org/packages/7b/51/90f9291406d09bf93686434f9183aba27b831c10c87746ff49f127ee80cb/pillow-11.3.0-cp313-cp313t-musllinux_1_2_aarch64.whl", hash = "sha256:a7bc6e6fd0395bc052f16b1a8670859964dbd7003bd0af2ff08342eb6e442cfe", size = 6113124 },
    { url = "https://files.pythonhosted.org/packages/cd/5a/6fec59b1dfb619234f7636d4157d11fb4e196caeee220232a8d2ec48488d/pillow-11.3.0-cp313-cp313t-musllinux_1_2_x86_64.whl", hash = "sha256:83e1b0161c9d148125083a35c1c5a89db5b7054834fd4387499e06552035236c", size = 6747186 },
    { url = "https://files.pythonhosted.org/packages/49/6b/00187a044f98255225f172de653941e61da37104a9ea60e4f6887717e2b5/pillow-11.3.0-cp313-cp313t-win32.whl", hash = "sha256:2a3117c06b8fb646639dce83694f2f9eac405472713fcb1ae887469c0d4f6788", size = 6277546 },
    { url = "https://files.pythonhosted.org/packages/e8/5c/6caaba7e261c0d75bab23be79f1d06b5ad2a2ae49f028ccec801b0e853d6/pillow-11.3.0-cp313-cp313t-win_amd64.whl", hash = "sha256:857844335c95bea93fb39e0fa2726b4d9d758850b34075a7e3ff4f4fa3aa3b31", size = 6985102 },
    { url = "https://files.pythonhosted.org/packages/f3/7e/b623008460c09a0cb38263c93b828c666493caee2eb34ff67f778b87e58c/pillow-11.3.0-cp313-cp313t-win_arm64.whl", hash = "sha256:8797edc41f3e8536ae4b10897ee2f637235c94f27404cac7297f7b607dd0716e", size = 2424803 },
    { url = "https://files.pythonhosted.org/packages/73/f4/04905af42837292ed86cb1b1dabe03dce1edc008ef14c473c5c7e1443c5d/pillow-11.3.0-cp314-cp314-macosx_10_13_x86_64.whl", hash = "sha256:d9da3df5f9ea2a89b81bb6087177fb1f4d1c7146d583a3fe5c672c0d94e55e12", size = 5278520 },
    { url = "https://files.pythonhosted.org/packages/41/b0/33d79e377a336247df6348a54e6d2a2b85d644ca202555e3faa0cf811ecc/pillow-11.3.0-cp314-cp314-macosx_11_0_arm64.whl", hash = "sha256:0b275ff9b04df7b640c59ec5a3cb113eefd3795a8df80bac69646ef699c6981a", size = 4686116 },
    { url = "https://files.pythonhosted.org/packages/49/2d/ed8bc0ab219ae8768f529597d9509d184fe8a6c4741a6864fea334d25f3f/pillow-11.3.0-cp314-cp314-manylinux2014_aarch64.manylinux_2_17_aarch64.whl", hash = "sha256:0743841cabd3dba6a83f38a92672cccbd69af56e3e91777b0ee7f4dba4385632", size = 5864597 },
    { url = "https://files.pythonhosted.org/packages/b5/3d/b932bb4225c80b58dfadaca9d42d08d0b7064d2d1791b6a237f87f661834/pillow-11.3.0-cp314-cp314-manylinux2014_x86_64.manylinux_2_17_x86_64.whl", hash = "sha256:2465a69cf967b8b49ee1b96d76718cd98c4e925414ead59fdf75cf0fd07df673", size = 7638246 },
    { url = "https://files.pythonhosted.org/packages/09/b5/0487044b7c096f1b48f0d7ad416472c02e0e4bf6919541b111efd3cae690/pillow-11.3.0-cp314-cp314-manylinux_2_27_aarch64.manylinux_2_28_aarch64.whl", hash = "sha256:41742638139424703b4d01665b807c6468e23e699e8e90cffefe291c5832b027", size = 5973336 },
    { url = "https://files.pythonhosted.org/packages/a8/2d/524f9318f6cbfcc79fbc004801ea6b607ec3f843977652fdee4857a7568b/pillow-11.3.0-cp314-cp314-manylinux_2_27_x86_64.manylinux_2_28_x86_64.whl", hash = "sha256:93efb0b4de7e340d99057415c749175e24c8864302369e05914682ba642e5d77", size = 6642699 },
    { url = "https://files.pythonhosted.org/packages/6f/d2/a9a4f280c6aefedce1e8f615baaa5474e0701d86dd6f1dede66726462bbd/pillow-11.3.0-cp314-cp314-musllinux_1_2_aarch64.whl", hash = "sha256:7966e38dcd0fa11ca390aed7c6f20454443581d758242023cf36fcb319b1a874", size = 6083789 },
    { url = "https://files.pythonhosted.org/packages/fe/54/86b0cd9dbb683a9d5e960b66c7379e821a19be4ac5810e2e5a715c09a0c0/pillow-11.3.0-cp314-cp314-musllinux_1_2_x86_64.whl", hash = "sha256:98a9afa7b9007c67ed84c57c9e0ad86a6000da96eaa638e4f8abe5b65ff83f0a", size = 6720386 },
    { url = "https://files.pythonhosted.org/packages/e7/95/88efcaf384c3588e24259c4203b909cbe3e3c2d887af9e938c2022c9dd48/pillow-11.3.0-cp314-cp314-win32.whl", hash = "sha256:02a723e6bf909e7cea0dac1b0e0310be9d7650cd66222a5f1c571455c0a45214", size = 6370911 },
    { url = "https://files.pythonhosted.org/packages/2e/cc/934e5820850ec5eb107e7b1a72dd278140731c669f396110ebc326f2a503/pillow-11.3.0-cp314-cp314-win_amd64.whl", hash = "sha256:a418486160228f64dd9e9efcd132679b7a02a5f22c982c78b6fc7dab3fefb635", size = 7117383 },
    { url = "https://files.pythonhosted.org/packages/d6/e9/9c0a616a71da2a5d163aa37405e8aced9a906d574b4a214bede134e731bc/pillow-11.3.0-cp314-cp314-win_arm64.whl", hash = "sha256:155658efb5e044669c08896c0c44231c5e9abcaadbc5cd3648df2f7c0b96b9a6", size = 2511385 },
    { url = "https://files.pythonhosted.org/packages/1a/33/c88376898aff369658b225262cd4f2659b13e8178e7534df9e6e1fa289f6/pillow-11.3.0-cp314-cp314t-macosx_10_13_x86_64.whl", hash = "sha256:59a03cdf019efbfeeed910bf79c7c93255c3d54bc45898ac2a4140071b02b4ae", size = 5281129 },
    { url = "https://files.pythonhosted.org/packages/1f/70/d376247fb36f1844b42910911c83a02d5544ebd2a8bad9efcc0f707ea774/pillow-11.3.0-cp314-cp314t-macosx_11_0_arm64.whl", hash = "sha256:f8a5827f84d973d8636e9dc5764af4f0cf2318d26744b3d902931701b0d46653", size = 4689580 },
    { url = "https://files.pythonhosted.org/packages/eb/1c/537e930496149fbac69efd2fc4329035bbe2e5475b4165439e3be9cb183b/pillow-11.3.0-cp314-cp314t-manylinux2014_aarch64.manylinux_2_17_aarch64.whl", hash = "sha256:ee92f2fd10f4adc4b43d07ec5e779932b4eb3dbfbc34790ada5a6669bc095aa6", size = 5902860 },
    { url = "https://files.pythonhosted.org/packages/bd/57/80f53264954dcefeebcf9dae6e3eb1daea1b488f0be8b8fef12f79a3eb10/pillow-11.3.0-cp314-cp314t-manylinux2014_x86_64.manylinux_2_17_x86_64.whl", hash = "sha256:c96d333dcf42d01f47b37e0979b6bd73ec91eae18614864622d9b87bbd5bbf36", size = 7670694 },
    { url = "https://files.pythonhosted.org/packages/70/ff/4727d3b71a8578b4587d9c276e90efad2d6fe0335fd76742a6da08132e8c/pillow-11.3.0-cp314-cp314t-manylinux_2_27_aarch64.manylinux_2_28_aarch64.whl", hash = "sha256:4c96f993ab8c98460cd0c001447bff6194403e8b1d7e149ade5f00594918128b", size = 6005888 },
    { url = "https://files.pythonhosted.org/packages/05/ae/716592277934f85d3be51d7256f3636672d7b1abfafdc42cf3f8cbd4b4c8/pillow-11.3.0-cp314-cp314t-manylinux_2_27_x86_64.manylinux_2_28_x86_64.whl", hash = "sha256:41342b64afeba938edb034d122b2dda5db2139b9a4af999729ba8818e0056477", size = 6670330 },
    { url = "https://files.pythonhosted.org/packages/e7/bb/7fe6cddcc8827b01b1a9766f5fdeb7418680744f9082035bdbabecf1d57f/pillow-11.3.0-cp314-cp314t-musllinux_1_2_aarch64.whl", hash = "sha256:068d9c39a2d1b358eb9f245ce7ab1b5c3246c7c8c7d9ba58cfa5b43146c06e50", size = 6114089 },
    { url = "https://files.pythonhosted.org/packages/8b/f5/06bfaa444c8e80f1a8e4bff98da9c83b37b5be3b1deaa43d27a0db37ef84/pillow-11.3.0-cp314-cp314t-musllinux_1_2_x86_64.whl", hash = "sha256:a1bc6ba083b145187f648b667e05a2534ecc4b9f2784c2cbe3089e44868f2b9b", size = 6748206 },
    { url = "https://files.pythonhosted.org/packages/f0/77/bc6f92a3e8e6e46c0ca78abfffec0037845800ea38c73483760362804c41/pillow-11.3.0-cp314-cp314t-win32.whl", hash = "sha256:118ca10c0d60b06d006be10a501fd6bbdfef559251ed31b794668ed569c87e12", size = 6377370 },
    { url = "https://files.pythonhosted.org/packages/4a/82/3a721f7d69dca802befb8af08b7c79ebcab461007ce1c18bd91a5d5896f9/pillow-11.3.0-cp314-cp314t-win_amd64.whl", hash = "sha256:8924748b688aa210d79883357d102cd64690e56b923a186f35a82cbc10f997db", size = 7121500 },
    { url = "https://files.pythonhosted.org/packages/89/c7/5572fa4a3f45740eaab6ae86fcdf7195b55beac1371ac8c619d880cfe948/pillow-11.3.0-cp314-cp314t-win_arm64.whl", hash = "sha256:79ea0d14d3ebad43ec77ad5272e6ff9bba5b679ef73375ea760261207fa8e0aa", size = 2512835 },
]

[[package]]
name = "platformdirs"
version = "4.5.0"
source = { registry = "https://pypi.org/simple" }
sdist = { url = "https://files.pythonhosted.org/packages/61/33/9611380c2bdb1225fdef633e2a9610622310fed35ab11dac9620972ee088/platformdirs-4.5.0.tar.gz", hash = "sha256:70ddccdd7c99fc5942e9fc25636a8b34d04c24b335100223152c2803e4063312", size = 21632 }
wheels = [
    { url = "https://files.pythonhosted.org/packages/73/cb/ac7874b3e5d58441674fb70742e6c374b28b0c7cb988d37d991cde47166c/platformdirs-4.5.0-py3-none-any.whl", hash = "sha256:e578a81bb873cbb89a41fcc904c7ef523cc18284b7e3b3ccf06aca1403b7ebd3", size = 18651 },
]

[[package]]
name = "plotly"
version = "6.3.1"
source = { registry = "https://pypi.org/simple" }
dependencies = [
    { name = "narwhals" },
    { name = "packaging" },
]
sdist = { url = "https://files.pythonhosted.org/packages/0c/63/961d47c9ffd592a575495891cdcf7875dc0903ebb33ac238935714213789/plotly-6.3.1.tar.gz", hash = "sha256:dd896e3d940e653a7ce0470087e82c2bd903969a55e30d1b01bb389319461bb0", size = 6956460 }
wheels = [
    { url = "https://files.pythonhosted.org/packages/3f/93/023955c26b0ce614342d11cc0652f1e45e32393b6ab9d11a664a60e9b7b7/plotly-6.3.1-py3-none-any.whl", hash = "sha256:8b4420d1dcf2b040f5983eed433f95732ed24930e496d36eb70d211923532e64", size = 9833698 },
]

[[package]]
name = "psutil"
version = "7.1.0"
source = { registry = "https://pypi.org/simple" }
sdist = { url = "https://files.pythonhosted.org/packages/b3/31/4723d756b59344b643542936e37a31d1d3204bcdc42a7daa8ee9eb06fb50/psutil-7.1.0.tar.gz", hash = "sha256:655708b3c069387c8b77b072fc429a57d0e214221d01c0a772df7dfedcb3bcd2", size = 497660 }
wheels = [
    { url = "https://files.pythonhosted.org/packages/46/62/ce4051019ee20ce0ed74432dd73a5bb087a6704284a470bb8adff69a0932/psutil-7.1.0-cp36-abi3-macosx_10_9_x86_64.whl", hash = "sha256:76168cef4397494250e9f4e73eb3752b146de1dd950040b29186d0cce1d5ca13", size = 245242 },
    { url = "https://files.pythonhosted.org/packages/38/61/f76959fba841bf5b61123fbf4b650886dc4094c6858008b5bf73d9057216/psutil-7.1.0-cp36-abi3-macosx_11_0_arm64.whl", hash = "sha256:5d007560c8c372efdff9e4579c2846d71de737e4605f611437255e81efcca2c5", size = 246682 },
    { url = "https://files.pythonhosted.org/packages/88/7a/37c99d2e77ec30d63398ffa6a660450b8a62517cabe44b3e9bae97696e8d/psutil-7.1.0-cp36-abi3-manylinux_2_12_i686.manylinux2010_i686.manylinux_2_17_i686.manylinux2014_i686.whl", hash = "sha256:22e4454970b32472ce7deaa45d045b34d3648ce478e26a04c7e858a0a6e75ff3", size = 287994 },
    { url = "https://files.pythonhosted.org/packages/9d/de/04c8c61232f7244aa0a4b9a9fbd63a89d5aeaf94b2fc9d1d16e2faa5cbb0/psutil-7.1.0-cp36-abi3-manylinux_2_12_x86_64.manylinux2010_x86_64.manylinux_2_17_x86_64.manylinux2014_x86_64.whl", hash = "sha256:8c70e113920d51e89f212dd7be06219a9b88014e63a4cec69b684c327bc474e3", size = 291163 },
    { url = "https://files.pythonhosted.org/packages/f4/58/c4f976234bf6d4737bc8c02a81192f045c307b72cf39c9e5c5a2d78927f6/psutil-7.1.0-cp36-abi3-manylinux_2_17_aarch64.manylinux2014_aarch64.whl", hash = "sha256:7d4a113425c037300de3ac8b331637293da9be9713855c4fc9d2d97436d7259d", size = 293625 },
    { url = "https://files.pythonhosted.org/packages/79/87/157c8e7959ec39ced1b11cc93c730c4fb7f9d408569a6c59dbd92ceb35db/psutil-7.1.0-cp37-abi3-win32.whl", hash = "sha256:09ad740870c8d219ed8daae0ad3b726d3bf9a028a198e7f3080f6a1888b99bca", size = 244812 },
    { url = "https://files.pythonhosted.org/packages/bf/e9/b44c4f697276a7a95b8e94d0e320a7bf7f3318521b23de69035540b39838/psutil-7.1.0-cp37-abi3-win_amd64.whl", hash = "sha256:57f5e987c36d3146c0dd2528cd42151cf96cd359b9d67cfff836995cc5df9a3d", size = 247965 },
    { url = "https://files.pythonhosted.org/packages/26/65/1070a6e3c036f39142c2820c4b52e9243246fcfc3f96239ac84472ba361e/psutil-7.1.0-cp37-abi3-win_arm64.whl", hash = "sha256:6937cb68133e7c97b6cc9649a570c9a18ba0efebed46d8c5dae4c07fa1b67a07", size = 244971 },
]

[[package]]
name = "pyarrow"
version = "21.0.0"
source = { registry = "https://pypi.org/simple" }
sdist = { url = "https://files.pythonhosted.org/packages/ef/c2/ea068b8f00905c06329a3dfcd40d0fcc2b7d0f2e355bdb25b65e0a0e4cd4/pyarrow-21.0.0.tar.gz", hash = "sha256:5051f2dccf0e283ff56335760cbc8622cf52264d67e359d5569541ac11b6d5bc", size = 1133487 }
wheels = [
    { url = "https://files.pythonhosted.org/packages/ca/d4/d4f817b21aacc30195cf6a46ba041dd1be827efa4a623cc8bf39a1c2a0c0/pyarrow-21.0.0-cp312-cp312-macosx_12_0_arm64.whl", hash = "sha256:3a302f0e0963db37e0a24a70c56cf91a4faa0bca51c23812279ca2e23481fccd", size = 31160305 },
    { url = "https://files.pythonhosted.org/packages/a2/9c/dcd38ce6e4b4d9a19e1d36914cb8e2b1da4e6003dd075474c4cfcdfe0601/pyarrow-21.0.0-cp312-cp312-macosx_12_0_x86_64.whl", hash = "sha256:b6b27cf01e243871390474a211a7922bfbe3bda21e39bc9160daf0da3fe48876", size = 32684264 },
    { url = "https://files.pythonhosted.org/packages/4f/74/2a2d9f8d7a59b639523454bec12dba35ae3d0a07d8ab529dc0809f74b23c/pyarrow-21.0.0-cp312-cp312-manylinux_2_28_aarch64.whl", hash = "sha256:e72a8ec6b868e258a2cd2672d91f2860ad532d590ce94cdf7d5e7ec674ccf03d", size = 41108099 },
    { url = "https://files.pythonhosted.org/packages/ad/90/2660332eeb31303c13b653ea566a9918484b6e4d6b9d2d46879a33ab0622/pyarrow-21.0.0-cp312-cp312-manylinux_2_28_x86_64.whl", hash = "sha256:b7ae0bbdc8c6674259b25bef5d2a1d6af5d39d7200c819cf99e07f7dfef1c51e", size = 42829529 },
    { url = "https://files.pythonhosted.org/packages/33/27/1a93a25c92717f6aa0fca06eb4700860577d016cd3ae51aad0e0488ac899/pyarrow-21.0.0-cp312-cp312-musllinux_1_2_aarch64.whl", hash = "sha256:58c30a1729f82d201627c173d91bd431db88ea74dcaa3885855bc6203e433b82", size = 43367883 },
    { url = "https://files.pythonhosted.org/packages/05/d9/4d09d919f35d599bc05c6950095e358c3e15148ead26292dfca1fb659b0c/pyarrow-21.0.0-cp312-cp312-musllinux_1_2_x86_64.whl", hash = "sha256:072116f65604b822a7f22945a7a6e581cfa28e3454fdcc6939d4ff6090126623", size = 45133802 },
    { url = "https://files.pythonhosted.org/packages/71/30/f3795b6e192c3ab881325ffe172e526499eb3780e306a15103a2764916a2/pyarrow-21.0.0-cp312-cp312-win_amd64.whl", hash = "sha256:cf56ec8b0a5c8c9d7021d6fd754e688104f9ebebf1bf4449613c9531f5346a18", size = 26203175 },
    { url = "https://files.pythonhosted.org/packages/16/ca/c7eaa8e62db8fb37ce942b1ea0c6d7abfe3786ca193957afa25e71b81b66/pyarrow-21.0.0-cp313-cp313-macosx_12_0_arm64.whl", hash = "sha256:e99310a4ebd4479bcd1964dff9e14af33746300cb014aa4a3781738ac63baf4a", size = 31154306 },
    { url = "https://files.pythonhosted.org/packages/ce/e8/e87d9e3b2489302b3a1aea709aaca4b781c5252fcb812a17ab6275a9a484/pyarrow-21.0.0-cp313-cp313-macosx_12_0_x86_64.whl", hash = "sha256:d2fe8e7f3ce329a71b7ddd7498b3cfac0eeb200c2789bd840234f0dc271a8efe", size = 32680622 },
    { url = "https://files.pythonhosted.org/packages/84/52/79095d73a742aa0aba370c7942b1b655f598069489ab387fe47261a849e1/pyarrow-21.0.0-cp313-cp313-manylinux_2_28_aarch64.whl", hash = "sha256:f522e5709379d72fb3da7785aa489ff0bb87448a9dc5a75f45763a795a089ebd", size = 41104094 },
    { url = "https://files.pythonhosted.org/packages/89/4b/7782438b551dbb0468892a276b8c789b8bbdb25ea5c5eb27faadd753e037/pyarrow-21.0.0-cp313-cp313-manylinux_2_28_x86_64.whl", hash = "sha256:69cbbdf0631396e9925e048cfa5bce4e8c3d3b41562bbd70c685a8eb53a91e61", size = 42825576 },
    { url = "https://files.pythonhosted.org/packages/b3/62/0f29de6e0a1e33518dec92c65be0351d32d7ca351e51ec5f4f837a9aab91/pyarrow-21.0.0-cp313-cp313-musllinux_1_2_aarch64.whl", hash = "sha256:731c7022587006b755d0bdb27626a1a3bb004bb56b11fb30d98b6c1b4718579d", size = 43368342 },
    { url = "https://files.pythonhosted.org/packages/90/c7/0fa1f3f29cf75f339768cc698c8ad4ddd2481c1742e9741459911c9ac477/pyarrow-21.0.0-cp313-cp313-musllinux_1_2_x86_64.whl", hash = "sha256:dc56bc708f2d8ac71bd1dcb927e458c93cec10b98eb4120206a4091db7b67b99", size = 45131218 },
    { url = "https://files.pythonhosted.org/packages/01/63/581f2076465e67b23bc5a37d4a2abff8362d389d29d8105832e82c9c811c/pyarrow-21.0.0-cp313-cp313-win_amd64.whl", hash = "sha256:186aa00bca62139f75b7de8420f745f2af12941595bbbfa7ed3870ff63e25636", size = 26087551 },
    { url = "https://files.pythonhosted.org/packages/c9/ab/357d0d9648bb8241ee7348e564f2479d206ebe6e1c47ac5027c2e31ecd39/pyarrow-21.0.0-cp313-cp313t-macosx_12_0_arm64.whl", hash = "sha256:a7a102574faa3f421141a64c10216e078df467ab9576684d5cd696952546e2da", size = 31290064 },
    { url = "https://files.pythonhosted.org/packages/3f/8a/5685d62a990e4cac2043fc76b4661bf38d06efed55cf45a334b455bd2759/pyarrow-21.0.0-cp313-cp313t-macosx_12_0_x86_64.whl", hash = "sha256:1e005378c4a2c6db3ada3ad4c217b381f6c886f0a80d6a316fe586b90f77efd7", size = 32727837 },
    { url = "https://files.pythonhosted.org/packages/fc/de/c0828ee09525c2bafefd3e736a248ebe764d07d0fd762d4f0929dbc516c9/pyarrow-21.0.0-cp313-cp313t-manylinux_2_28_aarch64.whl", hash = "sha256:65f8e85f79031449ec8706b74504a316805217b35b6099155dd7e227eef0d4b6", size = 41014158 },
    { url = "https://files.pythonhosted.org/packages/6e/26/a2865c420c50b7a3748320b614f3484bfcde8347b2639b2b903b21ce6a72/pyarrow-21.0.0-cp313-cp313t-manylinux_2_28_x86_64.whl", hash = "sha256:3a81486adc665c7eb1a2bde0224cfca6ceaba344a82a971ef059678417880eb8", size = 42667885 },
    { url = "https://files.pythonhosted.org/packages/0a/f9/4ee798dc902533159250fb4321267730bc0a107d8c6889e07c3add4fe3a5/pyarrow-21.0.0-cp313-cp313t-musllinux_1_2_aarch64.whl", hash = "sha256:fc0d2f88b81dcf3ccf9a6ae17f89183762c8a94a5bdcfa09e05cfe413acf0503", size = 43276625 },
    { url = "https://files.pythonhosted.org/packages/5a/da/e02544d6997037a4b0d22d8e5f66bc9315c3671371a8b18c79ade1cefe14/pyarrow-21.0.0-cp313-cp313t-musllinux_1_2_x86_64.whl", hash = "sha256:6299449adf89df38537837487a4f8d3bd91ec94354fdd2a7d30bc11c48ef6e79", size = 44951890 },
    { url = "https://files.pythonhosted.org/packages/e5/4e/519c1bc1876625fe6b71e9a28287c43ec2f20f73c658b9ae1d485c0c206e/pyarrow-21.0.0-cp313-cp313t-win_amd64.whl", hash = "sha256:222c39e2c70113543982c6b34f3077962b44fca38c0bd9e68bb6781534425c10", size = 26371006 },
]

[[package]]
name = "pyceres"
version = "2.5"
source = { registry = "https://pypi.org/simple" }
dependencies = [
    { name = "numpy" },
]
wheels = [
    { url = "https://files.pythonhosted.org/packages/2a/ac/0b6fabbdba5b8165ee35a00508780b0051968d6e9ad1cbb3ad0cc86b7a4a/pyceres-2.5-cp312-cp312-macosx_10_13_x86_64.whl", hash = "sha256:48ac74af3eddb4180683c0c7f4f03b2449ffe3ec2f86780a7d90b7e2e497bf89", size = 2177838 },
    { url = "https://files.pythonhosted.org/packages/a4/de/5615c79e53f9cd78a4fb66eca6e34c95ee7df9ff89b356be23461f05326e/pyceres-2.5-cp312-cp312-macosx_11_0_arm64.whl", hash = "sha256:460ec9fb471968a3951a8891abfb7f90aff8b3058950b8cde7ad2f8d5c0f58a3", size = 1765698 },
    { url = "https://files.pythonhosted.org/packages/11/f5/3d32f780247436a7b53dd51aa0098f493621c05661972820df65cc7e5487/pyceres-2.5-cp312-cp312-manylinux_2_27_x86_64.manylinux_2_28_x86_64.whl", hash = "sha256:c0dd6c040593da37bcb22af982008f986730157ea2169a4faa296d0108058f18", size = 3778915 },
    { url = "https://files.pythonhosted.org/packages/a9/b9/e0430116cddddead82f5e9e6cd2243204ff2278f84b9e22a5eaeb0818330/pyceres-2.5-cp312-cp312-win_amd64.whl", hash = "sha256:f041334100820988ba5751538b8bddd81946ca61439df9f33760d992a44a20de", size = 8014612 },
    { url = "https://files.pythonhosted.org/packages/ba/61/2f5f660225234c4c81e911f9694fcf6567735aa9833fa7e2a6df2349ff15/pyceres-2.5-cp313-cp313-macosx_10_13_x86_64.whl", hash = "sha256:aceaac764a3e04f549936873fce3417f20a88ca54eeaaedf79e6c8c606905dea", size = 2177909 },
    { url = "https://files.pythonhosted.org/packages/98/6f/b570da0fbfda7a2249b1c4cd4e1f8418f5ff873f5851c8a476c8c55bed23/pyceres-2.5-cp313-cp313-macosx_11_0_arm64.whl", hash = "sha256:1a31ea184d5bd292be77e6538fb788259114fa177d8c80c8ab74365645104b43", size = 1765749 },
    { url = "https://files.pythonhosted.org/packages/d9/7c/3b35907e37b51e880b7392346aade51eacb3f1b94f37c96d9167d671980c/pyceres-2.5-cp313-cp313-manylinux_2_27_x86_64.manylinux_2_28_x86_64.whl", hash = "sha256:e3566606b6cef566f914d7a64ef32f69f6043e9946716d22b2ba9d255f03b6ac", size = 3778831 },
    { url = "https://files.pythonhosted.org/packages/fd/d5/71211fb30ea3fd8d66156e9d3befe0a6f3f00e58a1e9546d9f694d3e23c6/pyceres-2.5-cp313-cp313-win_amd64.whl", hash = "sha256:9cee8a9939b95e8f999775f743f9498c50525b912101ea6fac5544b6108e8400", size = 8014565 },
    { url = "https://files.pythonhosted.org/packages/00/25/1014ff5e6dbaea115c4026783a3bcf423886b00de88de3e78e749cd7278d/pyceres-2.5-cp314-cp314-macosx_10_13_x86_64.whl", hash = "sha256:9ef276b0b1b1005ccb8dc2cc5d48ae110aa600142321e2eecdcae7b5f90f0210", size = 2177405 },
    { url = "https://files.pythonhosted.org/packages/41/02/8d8680260208eef162dac2e66c6e7a6c1014f9fe0abb91c850e95edefccb/pyceres-2.5-cp314-cp314-macosx_11_0_arm64.whl", hash = "sha256:e69f3e91d60f1476318216052fecdf002ff763d09d86dffa376d0b43473ac78f", size = 1766558 },
    { url = "https://files.pythonhosted.org/packages/56/c6/3f36290804daa714cee84949ae7b0a5560dcca784474b7088529faecf478/pyceres-2.5-cp314-cp314-manylinux_2_27_x86_64.manylinux_2_28_x86_64.whl", hash = "sha256:26df6d3249251450d4a322515a604faec121c49bad67343c28cf77dada639141", size = 3779913 },
    { url = "https://files.pythonhosted.org/packages/a7/5d/0744b9416862f13c320919377530342f81f34066c7baf5e629f5ff0f9a91/pyceres-2.5-cp314-cp314-win_amd64.whl", hash = "sha256:9eb84d2ad8a490def8eb2305566fe08b82ed96c8207356a964b70b9bd2b5eacd", size = 8176034 },
]

[[package]]
name = "pydantic"
version = "2.12.0"
source = { registry = "https://pypi.org/simple" }
dependencies = [
    { name = "annotated-types" },
    { name = "pydantic-core" },
    { name = "typing-extensions" },
    { name = "typing-inspection" },
]
sdist = { url = "https://files.pythonhosted.org/packages/c3/da/b8a7ee04378a53f6fefefc0c5e05570a3ebfdfa0523a878bcd3b475683ee/pydantic-2.12.0.tar.gz", hash = "sha256:c1a077e6270dbfb37bfd8b498b3981e2bb18f68103720e51fa6c306a5a9af563", size = 814760 }
wheels = [
    { url = "https://files.pythonhosted.org/packages/f4/9d/d5c855424e2e5b6b626fbc6ec514d8e655a600377ce283008b115abb7445/pydantic-2.12.0-py3-none-any.whl", hash = "sha256:f6a1da352d42790537e95e83a8bdfb91c7efbae63ffd0b86fa823899e807116f", size = 459730 },
]

[[package]]
name = "pydantic-core"
version = "2.41.1"
source = { registry = "https://pypi.org/simple" }
dependencies = [
    { name = "typing-extensions" },
]
sdist = { url = "https://files.pythonhosted.org/packages/7d/14/12b4a0d2b0b10d8e1d9a24ad94e7bbb43335eaf29c0c4e57860e8a30734a/pydantic_core-2.41.1.tar.gz", hash = "sha256:1ad375859a6d8c356b7704ec0f547a58e82ee80bb41baa811ad710e124bc8f2f", size = 454870 }
wheels = [
    { url = "https://files.pythonhosted.org/packages/ee/bc/5f520319ee1c9e25010412fac4154a72e0a40d0a19eb00281b1f200c0947/pydantic_core-2.41.1-cp312-cp312-macosx_10_12_x86_64.whl", hash = "sha256:db2f82c0ccbce8f021ad304ce35cbe02aa2f95f215cac388eed542b03b4d5eb4", size = 2099300 },
    { url = "https://files.pythonhosted.org/packages/31/14/010cd64c5c3814fb6064786837ec12604be0dd46df3327cf8474e38abbbd/pydantic_core-2.41.1-cp312-cp312-macosx_11_0_arm64.whl", hash = "sha256:47694a31c710ced9205d5f1e7e8af3ca57cbb8a503d98cb9e33e27c97a501601", size = 1910179 },
    { url = "https://files.pythonhosted.org/packages/8e/2e/23fc2a8a93efad52df302fdade0a60f471ecc0c7aac889801ac24b4c07d6/pydantic_core-2.41.1-cp312-cp312-manylinux_2_17_aarch64.manylinux2014_aarch64.whl", hash = "sha256:93e9decce94daf47baf9e9d392f5f2557e783085f7c5e522011545d9d6858e00", size = 1957225 },
    { url = "https://files.pythonhosted.org/packages/b9/b6/6db08b2725b2432b9390844852e11d320281e5cea8a859c52c68001975fa/pydantic_core-2.41.1-cp312-cp312-manylinux_2_17_armv7l.manylinux2014_armv7l.whl", hash = "sha256:ab0adafdf2b89c8b84f847780a119437a0931eca469f7b44d356f2b426dd9741", size = 2053315 },
    { url = "https://files.pythonhosted.org/packages/61/d9/4de44600f2d4514b44f3f3aeeda2e14931214b6b5bf52479339e801ce748/pydantic_core-2.41.1-cp312-cp312-manylinux_2_17_ppc64le.manylinux2014_ppc64le.whl", hash = "sha256:5da98cc81873f39fd56882e1569c4677940fbc12bce6213fad1ead784192d7c8", size = 2224298 },
    { url = "https://files.pythonhosted.org/packages/7a/ae/dbe51187a7f35fc21b283c5250571a94e36373eb557c1cba9f29a9806dcf/pydantic_core-2.41.1-cp312-cp312-manylinux_2_17_s390x.manylinux2014_s390x.whl", hash = "sha256:209910e88afb01fd0fd403947b809ba8dba0e08a095e1f703294fda0a8fdca51", size = 2351797 },
    { url = "https://files.pythonhosted.org/packages/b5/a7/975585147457c2e9fb951c7c8dab56deeb6aa313f3aa72c2fc0df3f74a49/pydantic_core-2.41.1-cp312-cp312-manylinux_2_17_x86_64.manylinux2014_x86_64.whl", hash = "sha256:365109d1165d78d98e33c5bfd815a9b5d7d070f578caefaabcc5771825b4ecb5", size = 2074921 },
    { url = "https://files.pythonhosted.org/packages/62/37/ea94d1d0c01dec1b7d236c7cec9103baab0021f42500975de3d42522104b/pydantic_core-2.41.1-cp312-cp312-manylinux_2_5_i686.manylinux1_i686.whl", hash = "sha256:706abf21e60a2857acdb09502bc853ee5bce732955e7b723b10311114f033115", size = 2187767 },
    { url = "https://files.pythonhosted.org/packages/d3/fe/694cf9fdd3a777a618c3afd210dba7b414cb8a72b1bd29b199c2e5765fee/pydantic_core-2.41.1-cp312-cp312-musllinux_1_1_aarch64.whl", hash = "sha256:bf0bd5417acf7f6a7ec3b53f2109f587be176cb35f9cf016da87e6017437a72d", size = 2136062 },
    { url = "https://files.pythonhosted.org/packages/0f/ae/174aeabd89916fbd2988cc37b81a59e1186e952afd2a7ed92018c22f31ca/pydantic_core-2.41.1-cp312-cp312-musllinux_1_1_armv7l.whl", hash = "sha256:2e71b1c6ceb9c78424ae9f63a07292fb769fb890a4e7efca5554c47f33a60ea5", size = 2317819 },
    { url = "https://files.pythonhosted.org/packages/65/e8/e9aecafaebf53fc456314f72886068725d6fba66f11b013532dc21259343/pydantic_core-2.41.1-cp312-cp312-musllinux_1_1_x86_64.whl", hash = "sha256:80745b9770b4a38c25015b517451c817799bfb9d6499b0d13d8227ec941cb513", size = 2312267 },
    { url = "https://files.pythonhosted.org/packages/35/2f/1c2e71d2a052f9bb2f2df5a6a05464a0eb800f9e8d9dd800202fe31219e1/pydantic_core-2.41.1-cp312-cp312-win32.whl", hash = "sha256:83b64d70520e7890453f1aa21d66fda44e7b35f1cfea95adf7b4289a51e2b479", size = 1990927 },
    { url = "https://files.pythonhosted.org/packages/b1/78/562998301ff2588b9c6dcc5cb21f52fa919d6e1decc75a35055feb973594/pydantic_core-2.41.1-cp312-cp312-win_amd64.whl", hash = "sha256:377defd66ee2003748ee93c52bcef2d14fde48fe28a0b156f88c3dbf9bc49a50", size = 2034703 },
    { url = "https://files.pythonhosted.org/packages/b2/53/d95699ce5a5cdb44bb470bd818b848b9beadf51459fd4ea06667e8ede862/pydantic_core-2.41.1-cp312-cp312-win_arm64.whl", hash = "sha256:c95caff279d49c1d6cdfe2996e6c2ad712571d3b9caaa209a404426c326c4bde", size = 1972719 },
    { url = "https://files.pythonhosted.org/packages/27/8a/6d54198536a90a37807d31a156642aae7a8e1263ed9fe6fc6245defe9332/pydantic_core-2.41.1-cp313-cp313-macosx_10_12_x86_64.whl", hash = "sha256:70e790fce5f05204ef4403159857bfcd587779da78627b0babb3654f75361ebf", size = 2105825 },
    { url = "https://files.pythonhosted.org/packages/4f/2e/4784fd7b22ac9c8439db25bf98ffed6853d01e7e560a346e8af821776ccc/pydantic_core-2.41.1-cp313-cp313-macosx_11_0_arm64.whl", hash = "sha256:9cebf1ca35f10930612d60bd0f78adfacee824c30a880e3534ba02c207cceceb", size = 1910126 },
    { url = "https://files.pythonhosted.org/packages/f3/92/31eb0748059ba5bd0aa708fb4bab9fcb211461ddcf9e90702a6542f22d0d/pydantic_core-2.41.1-cp313-cp313-manylinux_2_17_aarch64.manylinux2014_aarch64.whl", hash = "sha256:170406a37a5bc82c22c3274616bf6f17cc7df9c4a0a0a50449e559cb755db669", size = 1961472 },
    { url = "https://files.pythonhosted.org/packages/ab/91/946527792275b5c4c7dde4cfa3e81241bf6900e9fee74fb1ba43e0c0f1ab/pydantic_core-2.41.1-cp313-cp313-manylinux_2_17_armv7l.manylinux2014_armv7l.whl", hash = "sha256:12d4257fc9187a0ccd41b8b327d6a4e57281ab75e11dda66a9148ef2e1fb712f", size = 2063230 },
    { url = "https://files.pythonhosted.org/packages/31/5d/a35c5d7b414e5c0749f1d9f0d159ee2ef4bab313f499692896b918014ee3/pydantic_core-2.41.1-cp313-cp313-manylinux_2_17_ppc64le.manylinux2014_ppc64le.whl", hash = "sha256:a75a33b4db105dd1c8d57839e17ee12db8d5ad18209e792fa325dbb4baeb00f4", size = 2229469 },
    { url = "https://files.pythonhosted.org/packages/21/4d/8713737c689afa57ecfefe38db78259d4484c97aa494979e6a9d19662584/pydantic_core-2.41.1-cp313-cp313-manylinux_2_17_s390x.manylinux2014_s390x.whl", hash = "sha256:08a589f850803a74e0fcb16a72081cafb0d72a3cdda500106942b07e76b7bf62", size = 2347986 },
    { url = "https://files.pythonhosted.org/packages/f6/ec/929f9a3a5ed5cda767081494bacd32f783e707a690ce6eeb5e0730ec4986/pydantic_core-2.41.1-cp313-cp313-manylinux_2_17_x86_64.manylinux2014_x86_64.whl", hash = "sha256:7a97939d6ea44763c456bd8a617ceada2c9b96bb5b8ab3dfa0d0827df7619014", size = 2072216 },
    { url = "https://files.pythonhosted.org/packages/26/55/a33f459d4f9cc8786d9db42795dbecc84fa724b290d7d71ddc3d7155d46a/pydantic_core-2.41.1-cp313-cp313-manylinux_2_5_i686.manylinux1_i686.whl", hash = "sha256:d2ae423c65c556f09569524b80ffd11babff61f33055ef9773d7c9fabc11ed8d", size = 2193047 },
    { url = "https://files.pythonhosted.org/packages/77/af/d5c6959f8b089f2185760a2779079e3c2c411bfc70ea6111f58367851629/pydantic_core-2.41.1-cp313-cp313-musllinux_1_1_aarch64.whl", hash = "sha256:4dc703015fbf8764d6a8001c327a87f1823b7328d40b47ce6000c65918ad2b4f", size = 2140613 },
    { url = "https://files.pythonhosted.org/packages/58/e5/2c19bd2a14bffe7fabcf00efbfbd3ac430aaec5271b504a938ff019ac7be/pydantic_core-2.41.1-cp313-cp313-musllinux_1_1_armv7l.whl", hash = "sha256:968e4ffdfd35698a5fe659e5e44c508b53664870a8e61c8f9d24d3d145d30257", size = 2327641 },
    { url = "https://files.pythonhosted.org/packages/93/ef/e0870ccda798c54e6b100aff3c4d49df5458fd64217e860cb9c3b0a403f4/pydantic_core-2.41.1-cp313-cp313-musllinux_1_1_x86_64.whl", hash = "sha256:fff2b76c8e172d34771cd4d4f0ade08072385310f214f823b5a6ad4006890d32", size = 2318229 },
    { url = "https://files.pythonhosted.org/packages/b1/4b/c3b991d95f5deb24d0bd52e47bcf716098fa1afe0ce2d4bd3125b38566ba/pydantic_core-2.41.1-cp313-cp313-win32.whl", hash = "sha256:a38a5263185407ceb599f2f035faf4589d57e73c7146d64f10577f6449e8171d", size = 1997911 },
    { url = "https://files.pythonhosted.org/packages/a7/ce/5c316fd62e01f8d6be1b7ee6b54273214e871772997dc2c95e204997a055/pydantic_core-2.41.1-cp313-cp313-win_amd64.whl", hash = "sha256:b42ae7fd6760782c975897e1fdc810f483b021b32245b0105d40f6e7a3803e4b", size = 2034301 },
    { url = "https://files.pythonhosted.org/packages/29/41/902640cfd6a6523194123e2c3373c60f19006447f2fb06f76de4e8466c5b/pydantic_core-2.41.1-cp313-cp313-win_arm64.whl", hash = "sha256:ad4111acc63b7384e205c27a2f15e23ac0ee21a9d77ad6f2e9cb516ec90965fb", size = 1977238 },
    { url = "https://files.pythonhosted.org/packages/04/04/28b040e88c1b89d851278478842f0bdf39c7a05da9e850333c6c8cbe7dfa/pydantic_core-2.41.1-cp313-cp313t-macosx_11_0_arm64.whl", hash = "sha256:440d0df7415b50084a4ba9d870480c16c5f67c0d1d4d5119e3f70925533a0edc", size = 1875626 },
    { url = "https://files.pythonhosted.org/packages/d6/58/b41dd3087505220bb58bc81be8c3e8cbc037f5710cd3c838f44f90bdd704/pydantic_core-2.41.1-cp313-cp313t-manylinux_2_17_x86_64.manylinux2014_x86_64.whl", hash = "sha256:71eaa38d342099405dae6484216dcf1e8e4b0bebd9b44a4e08c9b43db6a2ab67", size = 2045708 },
    { url = "https://files.pythonhosted.org/packages/d7/b8/760f23754e40bf6c65b94a69b22c394c24058a0ef7e2aa471d2e39219c1a/pydantic_core-2.41.1-cp313-cp313t-win_amd64.whl", hash = "sha256:555ecf7e50f1161d3f693bc49f23c82cf6cdeafc71fa37a06120772a09a38795", size = 1997171 },
    { url = "https://files.pythonhosted.org/packages/41/12/cec246429ddfa2778d2d6301eca5362194dc8749ecb19e621f2f65b5090f/pydantic_core-2.41.1-cp314-cp314-macosx_10_12_x86_64.whl", hash = "sha256:05226894a26f6f27e1deb735d7308f74ef5fa3a6de3e0135bb66cdcaee88f64b", size = 2107836 },
    { url = "https://files.pythonhosted.org/packages/20/39/baba47f8d8b87081302498e610aefc37142ce6a1cc98b2ab6b931a162562/pydantic_core-2.41.1-cp314-cp314-macosx_11_0_arm64.whl", hash = "sha256:85ff7911c6c3e2fd8d3779c50925f6406d770ea58ea6dde9c230d35b52b16b4a", size = 1904449 },
    { url = "https://files.pythonhosted.org/packages/50/32/9a3d87cae2c75a5178334b10358d631bd094b916a00a5993382222dbfd92/pydantic_core-2.41.1-cp314-cp314-manylinux_2_17_aarch64.manylinux2014_aarch64.whl", hash = "sha256:47f1f642a205687d59b52dc1a9a607f45e588f5a2e9eeae05edd80c7a8c47674", size = 1961750 },
    { url = "https://files.pythonhosted.org/packages/27/42/a96c9d793a04cf2a9773bff98003bb154087b94f5530a2ce6063ecfec583/pydantic_core-2.41.1-cp314-cp314-manylinux_2_17_armv7l.manylinux2014_armv7l.whl", hash = "sha256:df11c24e138876ace5ec6043e5cae925e34cf38af1a1b3d63589e8f7b5f5cdc4", size = 2063305 },
    { url = "https://files.pythonhosted.org/packages/3e/8d/028c4b7d157a005b1f52c086e2d4b0067886b213c86220c1153398dbdf8f/pydantic_core-2.41.1-cp314-cp314-manylinux_2_17_ppc64le.manylinux2014_ppc64le.whl", hash = "sha256:7f0bf7f5c8f7bf345c527e8a0d72d6b26eda99c1227b0c34e7e59e181260de31", size = 2228959 },
    { url = "https://files.pythonhosted.org/packages/08/f7/ee64cda8fcc9ca3f4716e6357144f9ee71166775df582a1b6b738bf6da57/pydantic_core-2.41.1-cp314-cp314-manylinux_2_17_s390x.manylinux2014_s390x.whl", hash = "sha256:82b887a711d341c2c47352375d73b029418f55b20bd7815446d175a70effa706", size = 2345421 },
    { url = "https://files.pythonhosted.org/packages/13/c0/e8ec05f0f5ee7a3656973ad9cd3bc73204af99f6512c1a4562f6fb4b3f7d/pydantic_core-2.41.1-cp314-cp314-manylinux_2_17_x86_64.manylinux2014_x86_64.whl", hash = "sha256:b5f1d5d6bbba484bdf220c72d8ecd0be460f4bd4c5e534a541bb2cd57589fb8b", size = 2065288 },
    { url = "https://files.pythonhosted.org/packages/0a/25/d77a73ff24e2e4fcea64472f5e39b0402d836da9b08b5361a734d0153023/pydantic_core-2.41.1-cp314-cp314-manylinux_2_5_i686.manylinux1_i686.whl", hash = "sha256:2bf1917385ebe0f968dc5c6ab1375886d56992b93ddfe6bf52bff575d03662be", size = 2189759 },
    { url = "https://files.pythonhosted.org/packages/66/45/4a4ebaaae12a740552278d06fe71418c0f2869537a369a89c0e6723b341d/pydantic_core-2.41.1-cp314-cp314-musllinux_1_1_aarch64.whl", hash = "sha256:4f94f3ab188f44b9a73f7295663f3ecb8f2e2dd03a69c8f2ead50d37785ecb04", size = 2140747 },
    { url = "https://files.pythonhosted.org/packages/da/6d/b727ce1022f143194a36593243ff244ed5a1eb3c9122296bf7e716aa37ba/pydantic_core-2.41.1-cp314-cp314-musllinux_1_1_armv7l.whl", hash = "sha256:3925446673641d37c30bd84a9d597e49f72eacee8b43322c8999fa17d5ae5bc4", size = 2327416 },
    { url = "https://files.pythonhosted.org/packages/6f/8c/02df9d8506c427787059f87c6c7253435c6895e12472a652d9616ee0fc95/pydantic_core-2.41.1-cp314-cp314-musllinux_1_1_x86_64.whl", hash = "sha256:49bd51cc27adb980c7b97357ae036ce9b3c4d0bb406e84fbe16fb2d368b602a8", size = 2318138 },
    { url = "https://files.pythonhosted.org/packages/98/67/0cf429a7d6802536941f430e6e3243f6d4b68f41eeea4b242372f1901794/pydantic_core-2.41.1-cp314-cp314-win32.whl", hash = "sha256:a31ca0cd0e4d12ea0df0077df2d487fc3eb9d7f96bbb13c3c5b88dcc21d05159", size = 1998429 },
    { url = "https://files.pythonhosted.org/packages/38/60/742fef93de5d085022d2302a6317a2b34dbfe15258e9396a535c8a100ae7/pydantic_core-2.41.1-cp314-cp314-win_amd64.whl", hash = "sha256:1b5c4374a152e10a22175d7790e644fbd8ff58418890e07e2073ff9d4414efae", size = 2028870 },
    { url = "https://files.pythonhosted.org/packages/31/38/cdd8ccb8555ef7720bd7715899bd6cfbe3c29198332710e1b61b8f5dd8b8/pydantic_core-2.41.1-cp314-cp314-win_arm64.whl", hash = "sha256:4fee76d757639b493eb600fba668f1e17475af34c17dd61db7a47e824d464ca9", size = 1974275 },
    { url = "https://files.pythonhosted.org/packages/e7/7e/8ac10ccb047dc0221aa2530ec3c7c05ab4656d4d4bd984ee85da7f3d5525/pydantic_core-2.41.1-cp314-cp314t-macosx_11_0_arm64.whl", hash = "sha256:f9b9c968cfe5cd576fdd7361f47f27adeb120517e637d1b189eea1c3ece573f4", size = 1875124 },
    { url = "https://files.pythonhosted.org/packages/c3/e4/7d9791efeb9c7d97e7268f8d20e0da24d03438a7fa7163ab58f1073ba968/pydantic_core-2.41.1-cp314-cp314t-manylinux_2_17_x86_64.manylinux2014_x86_64.whl", hash = "sha256:f1ebc7ab67b856384aba09ed74e3e977dded40e693de18a4f197c67d0d4e6d8e", size = 2043075 },
    { url = "https://files.pythonhosted.org/packages/2d/c3/3f6e6b2342ac11ac8cd5cb56e24c7b14afa27c010e82a765ffa5f771884a/pydantic_core-2.41.1-cp314-cp314t-win_amd64.whl", hash = "sha256:8ae0dc57b62a762985bc7fbf636be3412394acc0ddb4ade07fe104230f1b9762", size = 1995341 },
    { url = "https://files.pythonhosted.org/packages/16/89/d0afad37ba25f5801735af1472e650b86baad9fe807a42076508e4824a2a/pydantic_core-2.41.1-graalpy311-graalpy242_311_native-macosx_10_12_x86_64.whl", hash = "sha256:68f2251559b8efa99041bb63571ec7cdd2d715ba74cc82b3bc9eff824ebc8bf0", size = 2124001 },
    { url = "https://files.pythonhosted.org/packages/8e/c4/08609134b34520568ddebb084d9ed0a2a3f5f52b45739e6e22cb3a7112eb/pydantic_core-2.41.1-graalpy311-graalpy242_311_native-macosx_11_0_arm64.whl", hash = "sha256:c7bc140c596097cb53b30546ca257dbe3f19282283190b1b5142928e5d5d3a20", size = 1941841 },
    { url = "https://files.pythonhosted.org/packages/2a/43/94a4877094e5fe19a3f37e7e817772263e2c573c94f1e3fa2b1eee56ef3b/pydantic_core-2.41.1-graalpy311-graalpy242_311_native-manylinux_2_17_aarch64.manylinux2014_aarch64.whl", hash = "sha256:2896510fce8f4725ec518f8b9d7f015a00db249d2fd40788f442af303480063d", size = 1961129 },
    { url = "https://files.pythonhosted.org/packages/a2/30/23a224d7e25260eb5f69783a63667453037e07eb91ff0e62dabaadd47128/pydantic_core-2.41.1-graalpy311-graalpy242_311_native-manylinux_2_17_x86_64.manylinux2014_x86_64.whl", hash = "sha256:ced20e62cfa0f496ba68fa5d6c7ee71114ea67e2a5da3114d6450d7f4683572a", size = 2148770 },
    { url = "https://files.pythonhosted.org/packages/2b/3e/a51c5f5d37b9288ba30683d6e96f10fa8f1defad1623ff09f1020973b577/pydantic_core-2.41.1-graalpy312-graalpy250_312_native-macosx_10_12_x86_64.whl", hash = "sha256:b04fa9ed049461a7398138c604b00550bc89e3e1151d84b81ad6dc93e39c4c06", size = 2115344 },
    { url = "https://files.pythonhosted.org/packages/5a/bd/389504c9e0600ef4502cd5238396b527afe6ef8981a6a15cd1814fc7b434/pydantic_core-2.41.1-graalpy312-graalpy250_312_native-macosx_11_0_arm64.whl", hash = "sha256:b3b7d9cfbfdc43c80a16638c6dc2768e3956e73031fca64e8e1a3ae744d1faeb", size = 1927994 },
    { url = "https://files.pythonhosted.org/packages/ff/9c/5111c6b128861cb792a4c082677e90dac4f2e090bb2e2fe06aa5b2d39027/pydantic_core-2.41.1-graalpy312-graalpy250_312_native-manylinux_2_17_aarch64.manylinux2014_aarch64.whl", hash = "sha256:eec83fc6abef04c7f9bec616e2d76ee9a6a4ae2a359b10c21d0f680e24a247ca", size = 1959394 },
    { url = "https://files.pythonhosted.org/packages/14/3f/cfec8b9a0c48ce5d64409ec5e1903cb0b7363da38f14b41de2fcb3712700/pydantic_core-2.41.1-graalpy312-graalpy250_312_native-manylinux_2_17_x86_64.manylinux2014_x86_64.whl", hash = "sha256:6771a2d9f83c4038dfad5970a3eef215940682b2175e32bcc817bdc639019b28", size = 2147365 },
]

[[package]]
name = "pympler"
version = "1.1"
source = { registry = "https://pypi.org/simple" }
dependencies = [
    { name = "pywin32", marker = "sys_platform == 'win32'" },
]
sdist = { url = "https://files.pythonhosted.org/packages/dd/37/c384631908029676d8e7213dd956bb686af303a80db7afbc9be36bc49495/pympler-1.1.tar.gz", hash = "sha256:1eaa867cb8992c218430f1708fdaccda53df064144d1c5656b1e6f1ee6000424", size = 179954 }
wheels = [
    { url = "https://files.pythonhosted.org/packages/79/4f/a6a2e2b202d7fd97eadfe90979845b8706676b41cbd3b42ba75adf329d1f/Pympler-1.1-py3-none-any.whl", hash = "sha256:5b223d6027d0619584116a0cbc28e8d2e378f7a79c1e5e024f9ff3b673c58506", size = 165766 },
]

[[package]]
name = "pyparsing"
version = "3.2.5"
source = { registry = "https://pypi.org/simple" }
sdist = { url = "https://files.pythonhosted.org/packages/f2/a5/181488fc2b9d093e3972d2a472855aae8a03f000592dbfce716a512b3359/pyparsing-3.2.5.tar.gz", hash = "sha256:2df8d5b7b2802ef88e8d016a2eb9c7aeaa923529cd251ed0fe4608275d4105b6", size = 1099274 }
wheels = [
    { url = "https://files.pythonhosted.org/packages/10/5e/1aa9a93198c6b64513c9d7752de7422c06402de6600a8767da1524f9570b/pyparsing-3.2.5-py3-none-any.whl", hash = "sha256:e38a4f02064cf41fe6593d328d0512495ad1f3d8a91c4f73fc401b3079a59a5e", size = 113890 },
]

[[package]]
name = "pyproject-hooks"
version = "1.2.0"
source = { registry = "https://pypi.org/simple" }
sdist = { url = "https://files.pythonhosted.org/packages/e7/82/28175b2414effca1cdac8dc99f76d660e7a4fb0ceefa4b4ab8f5f6742925/pyproject_hooks-1.2.0.tar.gz", hash = "sha256:1e859bd5c40fae9448642dd871adf459e5e2084186e8d2c2a79a824c970da1f8", size = 19228 }
wheels = [
    { url = "https://files.pythonhosted.org/packages/bd/24/12818598c362d7f300f18e74db45963dbcb85150324092410c8b49405e42/pyproject_hooks-1.2.0-py3-none-any.whl", hash = "sha256:9e5c6bfa8dcc30091c74b0cf803c81fdd29d94f01992a7707bc97babb1141913", size = 10216 },
]

[[package]]
name = "python-dateutil"
version = "2.9.0.post0"
source = { registry = "https://pypi.org/simple" }
dependencies = [
    { name = "six" },
]
sdist = { url = "https://files.pythonhosted.org/packages/66/c0/0c8b6ad9f17a802ee498c46e004a0eb49bc148f2fd230864601a86dcf6db/python-dateutil-2.9.0.post0.tar.gz", hash = "sha256:37dd54208da7e1cd875388217d5e00ebd4179249f90fb72437e91a35459a0ad3", size = 342432 }
wheels = [
    { url = "https://files.pythonhosted.org/packages/ec/57/56b9bcc3c9c6a792fcbaf139543cee77261f3651ca9da0c93f5c1221264b/python_dateutil-2.9.0.post0-py2.py3-none-any.whl", hash = "sha256:a8b2bc7bffae282281c8140a97d3aa9c14da0b136dfe83f850eea9a5f7470427", size = 229892 },
]

[[package]]
name = "pytz"
version = "2025.2"
source = { registry = "https://pypi.org/simple" }
sdist = { url = "https://files.pythonhosted.org/packages/f8/bf/abbd3cdfb8fbc7fb3d4d38d320f2441b1e7cbe29be4f23797b4a2b5d8aac/pytz-2025.2.tar.gz", hash = "sha256:360b9e3dbb49a209c21ad61809c7fb453643e048b38924c765813546746e81c3", size = 320884 }
wheels = [
    { url = "https://files.pythonhosted.org/packages/81/c4/34e93fe5f5429d7570ec1fa436f1986fb1f00c3e0f43a589fe2bbcd22c3f/pytz-2025.2-py2.py3-none-any.whl", hash = "sha256:5ddf76296dd8c44c26eb8f4b6f35488f3ccbf6fbbd7adee0b7262d43f0ec2f00", size = 509225 },
]

[[package]]
name = "pywin32"
version = "311"
source = { registry = "https://pypi.org/simple" }
wheels = [
    { url = "https://files.pythonhosted.org/packages/e7/ab/01ea1943d4eba0f850c3c61e78e8dd59757ff815ff3ccd0a84de5f541f42/pywin32-311-cp312-cp312-win32.whl", hash = "sha256:750ec6e621af2b948540032557b10a2d43b0cee2ae9758c54154d711cc852d31", size = 8706543 },
    { url = "https://files.pythonhosted.org/packages/d1/a8/a0e8d07d4d051ec7502cd58b291ec98dcc0c3fff027caad0470b72cfcc2f/pywin32-311-cp312-cp312-win_amd64.whl", hash = "sha256:b8c095edad5c211ff31c05223658e71bf7116daa0ecf3ad85f3201ea3190d067", size = 9495040 },
    { url = "https://files.pythonhosted.org/packages/ba/3a/2ae996277b4b50f17d61f0603efd8253cb2d79cc7ae159468007b586396d/pywin32-311-cp312-cp312-win_arm64.whl", hash = "sha256:e286f46a9a39c4a18b319c28f59b61de793654af2f395c102b4f819e584b5852", size = 8710102 },
    { url = "https://files.pythonhosted.org/packages/a5/be/3fd5de0979fcb3994bfee0d65ed8ca9506a8a1260651b86174f6a86f52b3/pywin32-311-cp313-cp313-win32.whl", hash = "sha256:f95ba5a847cba10dd8c4d8fefa9f2a6cf283b8b88ed6178fa8a6c1ab16054d0d", size = 8705700 },
    { url = "https://files.pythonhosted.org/packages/e3/28/e0a1909523c6890208295a29e05c2adb2126364e289826c0a8bc7297bd5c/pywin32-311-cp313-cp313-win_amd64.whl", hash = "sha256:718a38f7e5b058e76aee1c56ddd06908116d35147e133427e59a3983f703a20d", size = 9494700 },
    { url = "https://files.pythonhosted.org/packages/04/bf/90339ac0f55726dce7d794e6d79a18a91265bdf3aa70b6b9ca52f35e022a/pywin32-311-cp313-cp313-win_arm64.whl", hash = "sha256:7b4075d959648406202d92a2310cb990fea19b535c7f4a78d3f5e10b926eeb8a", size = 8709318 },
    { url = "https://files.pythonhosted.org/packages/c9/31/097f2e132c4f16d99a22bfb777e0fd88bd8e1c634304e102f313af69ace5/pywin32-311-cp314-cp314-win32.whl", hash = "sha256:b7a2c10b93f8986666d0c803ee19b5990885872a7de910fc460f9b0c2fbf92ee", size = 8840714 },
    { url = "https://files.pythonhosted.org/packages/90/4b/07c77d8ba0e01349358082713400435347df8426208171ce297da32c313d/pywin32-311-cp314-cp314-win_amd64.whl", hash = "sha256:3aca44c046bd2ed8c90de9cb8427f581c479e594e99b5c0bb19b29c10fd6cb87", size = 9656800 },
    { url = "https://files.pythonhosted.org/packages/c0/d2/21af5c535501a7233e734b8af901574572da66fcc254cb35d0609c9080dd/pywin32-311-cp314-cp314-win_arm64.whl", hash = "sha256:a508e2d9025764a8270f93111a970e1d0fbfc33f4153b388bb649b7eec4f9b42", size = 8932540 },
]

[[package]]
name = "pyyaml"
version = "6.0.3"
source = { registry = "https://pypi.org/simple" }
sdist = { url = "https://files.pythonhosted.org/packages/05/8e/961c0007c59b8dd7729d542c61a4d537767a59645b82a0b521206e1e25c2/pyyaml-6.0.3.tar.gz", hash = "sha256:d76623373421df22fb4cf8817020cbb7ef15c725b9d5e45f17e189bfc384190f", size = 130960 }
wheels = [
    { url = "https://files.pythonhosted.org/packages/d1/33/422b98d2195232ca1826284a76852ad5a86fe23e31b009c9886b2d0fb8b2/pyyaml-6.0.3-cp312-cp312-macosx_10_13_x86_64.whl", hash = "sha256:7f047e29dcae44602496db43be01ad42fc6f1cc0d8cd6c83d342306c32270196", size = 182063 },
    { url = "https://files.pythonhosted.org/packages/89/a0/6cf41a19a1f2f3feab0e9c0b74134aa2ce6849093d5517a0c550fe37a648/pyyaml-6.0.3-cp312-cp312-macosx_11_0_arm64.whl", hash = "sha256:fc09d0aa354569bc501d4e787133afc08552722d3ab34836a80547331bb5d4a0", size = 173973 },
    { url = "https://files.pythonhosted.org/packages/ed/23/7a778b6bd0b9a8039df8b1b1d80e2e2ad78aa04171592c8a5c43a56a6af4/pyyaml-6.0.3-cp312-cp312-manylinux2014_aarch64.manylinux_2_17_aarch64.manylinux_2_28_aarch64.whl", hash = "sha256:9149cad251584d5fb4981be1ecde53a1ca46c891a79788c0df828d2f166bda28", size = 775116 },
    { url = "https://files.pythonhosted.org/packages/65/30/d7353c338e12baef4ecc1b09e877c1970bd3382789c159b4f89d6a70dc09/pyyaml-6.0.3-cp312-cp312-manylinux2014_s390x.manylinux_2_17_s390x.manylinux_2_28_s390x.whl", hash = "sha256:5fdec68f91a0c6739b380c83b951e2c72ac0197ace422360e6d5a959d8d97b2c", size = 844011 },
    { url = "https://files.pythonhosted.org/packages/8b/9d/b3589d3877982d4f2329302ef98a8026e7f4443c765c46cfecc8858c6b4b/pyyaml-6.0.3-cp312-cp312-manylinux2014_x86_64.manylinux_2_17_x86_64.manylinux_2_28_x86_64.whl", hash = "sha256:ba1cc08a7ccde2d2ec775841541641e4548226580ab850948cbfda66a1befcdc", size = 807870 },
    { url = "https://files.pythonhosted.org/packages/05/c0/b3be26a015601b822b97d9149ff8cb5ead58c66f981e04fedf4e762f4bd4/pyyaml-6.0.3-cp312-cp312-musllinux_1_2_aarch64.whl", hash = "sha256:8dc52c23056b9ddd46818a57b78404882310fb473d63f17b07d5c40421e47f8e", size = 761089 },
    { url = "https://files.pythonhosted.org/packages/be/8e/98435a21d1d4b46590d5459a22d88128103f8da4c2d4cb8f14f2a96504e1/pyyaml-6.0.3-cp312-cp312-musllinux_1_2_x86_64.whl", hash = "sha256:41715c910c881bc081f1e8872880d3c650acf13dfa8214bad49ed4cede7c34ea", size = 790181 },
    { url = "https://files.pythonhosted.org/packages/74/93/7baea19427dcfbe1e5a372d81473250b379f04b1bd3c4c5ff825e2327202/pyyaml-6.0.3-cp312-cp312-win32.whl", hash = "sha256:96b533f0e99f6579b3d4d4995707cf36df9100d67e0c8303a0c55b27b5f99bc5", size = 137658 },
    { url = "https://files.pythonhosted.org/packages/86/bf/899e81e4cce32febab4fb42bb97dcdf66bc135272882d1987881a4b519e9/pyyaml-6.0.3-cp312-cp312-win_amd64.whl", hash = "sha256:5fcd34e47f6e0b794d17de1b4ff496c00986e1c83f7ab2fb8fcfe9616ff7477b", size = 154003 },
    { url = "https://files.pythonhosted.org/packages/1a/08/67bd04656199bbb51dbed1439b7f27601dfb576fb864099c7ef0c3e55531/pyyaml-6.0.3-cp312-cp312-win_arm64.whl", hash = "sha256:64386e5e707d03a7e172c0701abfb7e10f0fb753ee1d773128192742712a98fd", size = 140344 },
    { url = "https://files.pythonhosted.org/packages/d1/11/0fd08f8192109f7169db964b5707a2f1e8b745d4e239b784a5a1dd80d1db/pyyaml-6.0.3-cp313-cp313-macosx_10_13_x86_64.whl", hash = "sha256:8da9669d359f02c0b91ccc01cac4a67f16afec0dac22c2ad09f46bee0697eba8", size = 181669 },
    { url = "https://files.pythonhosted.org/packages/b1/16/95309993f1d3748cd644e02e38b75d50cbc0d9561d21f390a76242ce073f/pyyaml-6.0.3-cp313-cp313-macosx_11_0_arm64.whl", hash = "sha256:2283a07e2c21a2aa78d9c4442724ec1eb15f5e42a723b99cb3d822d48f5f7ad1", size = 173252 },
    { url = "https://files.pythonhosted.org/packages/50/31/b20f376d3f810b9b2371e72ef5adb33879b25edb7a6d072cb7ca0c486398/pyyaml-6.0.3-cp313-cp313-manylinux2014_aarch64.manylinux_2_17_aarch64.manylinux_2_28_aarch64.whl", hash = "sha256:ee2922902c45ae8ccada2c5b501ab86c36525b883eff4255313a253a3160861c", size = 767081 },
    { url = "https://files.pythonhosted.org/packages/49/1e/a55ca81e949270d5d4432fbbd19dfea5321eda7c41a849d443dc92fd1ff7/pyyaml-6.0.3-cp313-cp313-manylinux2014_s390x.manylinux_2_17_s390x.manylinux_2_28_s390x.whl", hash = "sha256:a33284e20b78bd4a18c8c2282d549d10bc8408a2a7ff57653c0cf0b9be0afce5", size = 841159 },
    { url = "https://files.pythonhosted.org/packages/74/27/e5b8f34d02d9995b80abcef563ea1f8b56d20134d8f4e5e81733b1feceb2/pyyaml-6.0.3-cp313-cp313-manylinux2014_x86_64.manylinux_2_17_x86_64.manylinux_2_28_x86_64.whl", hash = "sha256:0f29edc409a6392443abf94b9cf89ce99889a1dd5376d94316ae5145dfedd5d6", size = 801626 },
    { url = "https://files.pythonhosted.org/packages/f9/11/ba845c23988798f40e52ba45f34849aa8a1f2d4af4b798588010792ebad6/pyyaml-6.0.3-cp313-cp313-musllinux_1_2_aarch64.whl", hash = "sha256:f7057c9a337546edc7973c0d3ba84ddcdf0daa14533c2065749c9075001090e6", size = 753613 },
    { url = "https://files.pythonhosted.org/packages/3d/e0/7966e1a7bfc0a45bf0a7fb6b98ea03fc9b8d84fa7f2229e9659680b69ee3/pyyaml-6.0.3-cp313-cp313-musllinux_1_2_x86_64.whl", hash = "sha256:eda16858a3cab07b80edaf74336ece1f986ba330fdb8ee0d6c0d68fe82bc96be", size = 794115 },
    { url = "https://files.pythonhosted.org/packages/de/94/980b50a6531b3019e45ddeada0626d45fa85cbe22300844a7983285bed3b/pyyaml-6.0.3-cp313-cp313-win32.whl", hash = "sha256:d0eae10f8159e8fdad514efdc92d74fd8d682c933a6dd088030f3834bc8e6b26", size = 137427 },
    { url = "https://files.pythonhosted.org/packages/97/c9/39d5b874e8b28845e4ec2202b5da735d0199dbe5b8fb85f91398814a9a46/pyyaml-6.0.3-cp313-cp313-win_amd64.whl", hash = "sha256:79005a0d97d5ddabfeeea4cf676af11e647e41d81c9a7722a193022accdb6b7c", size = 154090 },
    { url = "https://files.pythonhosted.org/packages/73/e8/2bdf3ca2090f68bb3d75b44da7bbc71843b19c9f2b9cb9b0f4ab7a5a4329/pyyaml-6.0.3-cp313-cp313-win_arm64.whl", hash = "sha256:5498cd1645aa724a7c71c8f378eb29ebe23da2fc0d7a08071d89469bf1d2defb", size = 140246 },
    { url = "https://files.pythonhosted.org/packages/9d/8c/f4bd7f6465179953d3ac9bc44ac1a8a3e6122cf8ada906b4f96c60172d43/pyyaml-6.0.3-cp314-cp314-macosx_10_13_x86_64.whl", hash = "sha256:8d1fab6bb153a416f9aeb4b8763bc0f22a5586065f86f7664fc23339fc1c1fac", size = 181814 },
    { url = "https://files.pythonhosted.org/packages/bd/9c/4d95bb87eb2063d20db7b60faa3840c1b18025517ae857371c4dd55a6b3a/pyyaml-6.0.3-cp314-cp314-macosx_11_0_arm64.whl", hash = "sha256:34d5fcd24b8445fadc33f9cf348c1047101756fd760b4dacb5c3e99755703310", size = 173809 },
    { url = "https://files.pythonhosted.org/packages/92/b5/47e807c2623074914e29dabd16cbbdd4bf5e9b2db9f8090fa64411fc5382/pyyaml-6.0.3-cp314-cp314-manylinux2014_aarch64.manylinux_2_17_aarch64.manylinux_2_28_aarch64.whl", hash = "sha256:501a031947e3a9025ed4405a168e6ef5ae3126c59f90ce0cd6f2bfc477be31b7", size = 766454 },
    { url = "https://files.pythonhosted.org/packages/02/9e/e5e9b168be58564121efb3de6859c452fccde0ab093d8438905899a3a483/pyyaml-6.0.3-cp314-cp314-manylinux2014_s390x.manylinux_2_17_s390x.manylinux_2_28_s390x.whl", hash = "sha256:b3bc83488de33889877a0f2543ade9f70c67d66d9ebb4ac959502e12de895788", size = 836355 },
    { url = "https://files.pythonhosted.org/packages/88/f9/16491d7ed2a919954993e48aa941b200f38040928474c9e85ea9e64222c3/pyyaml-6.0.3-cp314-cp314-manylinux2014_x86_64.manylinux_2_17_x86_64.manylinux_2_28_x86_64.whl", hash = "sha256:c458b6d084f9b935061bc36216e8a69a7e293a2f1e68bf956dcd9e6cbcd143f5", size = 794175 },
    { url = "https://files.pythonhosted.org/packages/dd/3f/5989debef34dc6397317802b527dbbafb2b4760878a53d4166579111411e/pyyaml-6.0.3-cp314-cp314-musllinux_1_2_aarch64.whl", hash = "sha256:7c6610def4f163542a622a73fb39f534f8c101d690126992300bf3207eab9764", size = 755228 },
    { url = "https://files.pythonhosted.org/packages/d7/ce/af88a49043cd2e265be63d083fc75b27b6ed062f5f9fd6cdc223ad62f03e/pyyaml-6.0.3-cp314-cp314-musllinux_1_2_x86_64.whl", hash = "sha256:5190d403f121660ce8d1d2c1bb2ef1bd05b5f68533fc5c2ea899bd15f4399b35", size = 789194 },
    { url = "https://files.pythonhosted.org/packages/23/20/bb6982b26a40bb43951265ba29d4c246ef0ff59c9fdcdf0ed04e0687de4d/pyyaml-6.0.3-cp314-cp314-win_amd64.whl", hash = "sha256:4a2e8cebe2ff6ab7d1050ecd59c25d4c8bd7e6f400f5f82b96557ac0abafd0ac", size = 156429 },
    { url = "https://files.pythonhosted.org/packages/f4/f4/a4541072bb9422c8a883ab55255f918fa378ecf083f5b85e87fc2b4eda1b/pyyaml-6.0.3-cp314-cp314-win_arm64.whl", hash = "sha256:93dda82c9c22deb0a405ea4dc5f2d0cda384168e466364dec6255b293923b2f3", size = 143912 },
    { url = "https://files.pythonhosted.org/packages/7c/f9/07dd09ae774e4616edf6cda684ee78f97777bdd15847253637a6f052a62f/pyyaml-6.0.3-cp314-cp314t-macosx_10_13_x86_64.whl", hash = "sha256:02893d100e99e03eda1c8fd5c441d8c60103fd175728e23e431db1b589cf5ab3", size = 189108 },
    { url = "https://files.pythonhosted.org/packages/4e/78/8d08c9fb7ce09ad8c38ad533c1191cf27f7ae1effe5bb9400a46d9437fcf/pyyaml-6.0.3-cp314-cp314t-macosx_11_0_arm64.whl", hash = "sha256:c1ff362665ae507275af2853520967820d9124984e0f7466736aea23d8611fba", size = 183641 },
    { url = "https://files.pythonhosted.org/packages/7b/5b/3babb19104a46945cf816d047db2788bcaf8c94527a805610b0289a01c6b/pyyaml-6.0.3-cp314-cp314t-manylinux2014_aarch64.manylinux_2_17_aarch64.manylinux_2_28_aarch64.whl", hash = "sha256:6adc77889b628398debc7b65c073bcb99c4a0237b248cacaf3fe8a557563ef6c", size = 831901 },
    { url = "https://files.pythonhosted.org/packages/8b/cc/dff0684d8dc44da4d22a13f35f073d558c268780ce3c6ba1b87055bb0b87/pyyaml-6.0.3-cp314-cp314t-manylinux2014_s390x.manylinux_2_17_s390x.manylinux_2_28_s390x.whl", hash = "sha256:a80cb027f6b349846a3bf6d73b5e95e782175e52f22108cfa17876aaeff93702", size = 861132 },
    { url = "https://files.pythonhosted.org/packages/b1/5e/f77dc6b9036943e285ba76b49e118d9ea929885becb0a29ba8a7c75e29fe/pyyaml-6.0.3-cp314-cp314t-manylinux2014_x86_64.manylinux_2_17_x86_64.manylinux_2_28_x86_64.whl", hash = "sha256:00c4bdeba853cc34e7dd471f16b4114f4162dc03e6b7afcc2128711f0eca823c", size = 839261 },
    { url = "https://files.pythonhosted.org/packages/ce/88/a9db1376aa2a228197c58b37302f284b5617f56a5d959fd1763fb1675ce6/pyyaml-6.0.3-cp314-cp314t-musllinux_1_2_aarch64.whl", hash = "sha256:66e1674c3ef6f541c35191caae2d429b967b99e02040f5ba928632d9a7f0f065", size = 805272 },
    { url = "https://files.pythonhosted.org/packages/da/92/1446574745d74df0c92e6aa4a7b0b3130706a4142b2d1a5869f2eaa423c6/pyyaml-6.0.3-cp314-cp314t-musllinux_1_2_x86_64.whl", hash = "sha256:16249ee61e95f858e83976573de0f5b2893b3677ba71c9dd36b9cf8be9ac6d65", size = 829923 },
    { url = "https://files.pythonhosted.org/packages/f0/7a/1c7270340330e575b92f397352af856a8c06f230aa3e76f86b39d01b416a/pyyaml-6.0.3-cp314-cp314t-win_amd64.whl", hash = "sha256:4ad1906908f2f5ae4e5a8ddfce73c320c2a1429ec52eafd27138b7f1cbe341c9", size = 174062 },
    { url = "https://files.pythonhosted.org/packages/f1/12/de94a39c2ef588c7e6455cfbe7343d3b2dc9d6b6b2f40c4c6565744c873d/pyyaml-6.0.3-cp314-cp314t-win_arm64.whl", hash = "sha256:ebc55a14a21cb14062aa4162f906cd962b28e2e9ea38f9b4391244cd8de4ae0b", size = 149341 },
]

[[package]]
name = "rerun"
version = "1.0.30"
source = { registry = "https://pypi.org/simple" }
sdist = { url = "https://files.pythonhosted.org/packages/95/d9/dd0334d2517b8ab0b3de0fff3e0370902c14057b47d2e15207a327a433a2/rerun-1.0.30.zip", hash = "sha256:33bf86cb3d9dcdb51c6a6712b0cefcdebd7cdffce654d6bc9c8d7aae51e500e9", size = 19155 }

[[package]]
name = "rerun-sdk"
version = "0.25.1"
source = { registry = "https://pypi.org/simple" }
dependencies = [
    { name = "attrs" },
    { name = "numpy" },
    { name = "pillow" },
    { name = "pyarrow" },
    { name = "typing-extensions" },
]
wheels = [
    { url = "https://files.pythonhosted.org/packages/6a/e7/50731172bf2e6fe1f15e22a081336d144451d5873c044b440a268a772dae/rerun_sdk-0.25.1-cp39-abi3-macosx_10_12_x86_64.whl", hash = "sha256:41eec7d7ea7c048fc475ccd128ff2522dd3aac49daf5c9db50e8ed63ddc05583", size = 88331558 },
    { url = "https://files.pythonhosted.org/packages/42/3e/7811b97a06a3edfc606463a287eb560b3e3cb7bc32ccd861adc7e0d511c7/rerun_sdk-0.25.1-cp39-abi3-macosx_11_0_arm64.whl", hash = "sha256:4f75960a89949b90f443b814c24647e99ee63d2662f53ee5b97744e25f1d85c0", size = 82275113 },
    { url = "https://files.pythonhosted.org/packages/07/15/3c9c60b28c0e399f980e58df6d7a98e82890623f99b39c731c6437fa86b5/rerun_sdk-0.25.1-cp39-abi3-manylinux_2_28_aarch64.whl", hash = "sha256:2880104561d8719edfe605e636d4bd00ef0f7656fde0af869feb00cf9c1e8d27", size = 90753199 },
    { url = "https://files.pythonhosted.org/packages/52/b3/05c25a8ae701b71b2bb5f61101bdd730ffb8d1027537de5ad97123b99735/rerun_sdk-0.25.1-cp39-abi3-manylinux_2_28_x86_64.whl", hash = "sha256:000c51f8b0faa3ed33800c62ed95249c527152e9615503ce8a81787acefd2361", size = 95201637 },
    { url = "https://files.pythonhosted.org/packages/4e/34/1cd4cee6bace649e68b04c350f8a8ea97de339439cb01832c6d33560532e/rerun_sdk-0.25.1-cp39-abi3-win_amd64.whl", hash = "sha256:f884f5ada4581e4f50448ef641e46c609e747a200a64059de656fb4e4b10cff9", size = 76612241 },
]

[[package]]
name = "scipy"
version = "1.16.2"
source = { registry = "https://pypi.org/simple" }
dependencies = [
    { name = "numpy" },
]
sdist = { url = "https://files.pythonhosted.org/packages/4c/3b/546a6f0bfe791bbb7f8d591613454d15097e53f906308ec6f7c1ce588e8e/scipy-1.16.2.tar.gz", hash = "sha256:af029b153d243a80afb6eabe40b0a07f8e35c9adc269c019f364ad747f826a6b", size = 30580599 }
wheels = [
    { url = "https://files.pythonhosted.org/packages/b7/8d/6396e00db1282279a4ddd507c5f5e11f606812b608ee58517ce8abbf883f/scipy-1.16.2-cp312-cp312-macosx_10_14_x86_64.whl", hash = "sha256:89d6c100fa5c48472047632e06f0876b3c4931aac1f4291afc81a3644316bb0d", size = 36646259 },
    { url = "https://files.pythonhosted.org/packages/3b/93/ea9edd7e193fceb8eef149804491890bde73fb169c896b61aa3e2d1e4e77/scipy-1.16.2-cp312-cp312-macosx_12_0_arm64.whl", hash = "sha256:ca748936cd579d3f01928b30a17dc474550b01272d8046e3e1ee593f23620371", size = 28888976 },
    { url = "https://files.pythonhosted.org/packages/91/4d/281fddc3d80fd738ba86fd3aed9202331180b01e2c78eaae0642f22f7e83/scipy-1.16.2-cp312-cp312-macosx_14_0_arm64.whl", hash = "sha256:fac4f8ce2ddb40e2e3d0f7ec36d2a1e7f92559a2471e59aec37bd8d9de01fec0", size = 20879905 },
    { url = "https://files.pythonhosted.org/packages/69/40/b33b74c84606fd301b2915f0062e45733c6ff5708d121dd0deaa8871e2d0/scipy-1.16.2-cp312-cp312-macosx_14_0_x86_64.whl", hash = "sha256:033570f1dcefd79547a88e18bccacff025c8c647a330381064f561d43b821232", size = 23553066 },
    { url = "https://files.pythonhosted.org/packages/55/a7/22c739e2f21a42cc8f16bc76b47cff4ed54fbe0962832c589591c2abec34/scipy-1.16.2-cp312-cp312-manylinux2014_aarch64.manylinux_2_17_aarch64.whl", hash = "sha256:ea3421209bf00c8a5ef2227de496601087d8f638a2363ee09af059bd70976dc1", size = 33336407 },
    { url = "https://files.pythonhosted.org/packages/53/11/a0160990b82999b45874dc60c0c183d3a3a969a563fffc476d5a9995c407/scipy-1.16.2-cp312-cp312-manylinux2014_x86_64.manylinux_2_17_x86_64.whl", hash = "sha256:f66bd07ba6f84cd4a380b41d1bf3c59ea488b590a2ff96744845163309ee8e2f", size = 35673281 },
    { url = "https://files.pythonhosted.org/packages/96/53/7ef48a4cfcf243c3d0f1643f5887c81f29fdf76911c4e49331828e19fc0a/scipy-1.16.2-cp312-cp312-musllinux_1_2_aarch64.whl", hash = "sha256:5e9feab931bd2aea4a23388c962df6468af3d808ddf2d40f94a81c5dc38f32ef", size = 36004222 },
    { url = "https://files.pythonhosted.org/packages/49/7f/71a69e0afd460049d41c65c630c919c537815277dfea214031005f474d78/scipy-1.16.2-cp312-cp312-musllinux_1_2_x86_64.whl", hash = "sha256:03dfc75e52f72cf23ec2ced468645321407faad8f0fe7b1f5b49264adbc29cb1", size = 38664586 },
    { url = "https://files.pythonhosted.org/packages/34/95/20e02ca66fb495a95fba0642fd48e0c390d0ece9b9b14c6e931a60a12dea/scipy-1.16.2-cp312-cp312-win_amd64.whl", hash = "sha256:0ce54e07bbb394b417457409a64fd015be623f36e330ac49306433ffe04bc97e", size = 38550641 },
    { url = "https://files.pythonhosted.org/packages/92/ad/13646b9beb0a95528ca46d52b7babafbe115017814a611f2065ee4e61d20/scipy-1.16.2-cp312-cp312-win_arm64.whl", hash = "sha256:2a8ffaa4ac0df81a0b94577b18ee079f13fecdb924df3328fc44a7dc5ac46851", size = 25456070 },
    { url = "https://files.pythonhosted.org/packages/c1/27/c5b52f1ee81727a9fc457f5ac1e9bf3d6eab311805ea615c83c27ba06400/scipy-1.16.2-cp313-cp313-macosx_10_14_x86_64.whl", hash = "sha256:84f7bf944b43e20b8a894f5fe593976926744f6c185bacfcbdfbb62736b5cc70", size = 36604856 },
    { url = "https://files.pythonhosted.org/packages/32/a9/15c20d08e950b540184caa8ced675ba1128accb0e09c653780ba023a4110/scipy-1.16.2-cp313-cp313-macosx_12_0_arm64.whl", hash = "sha256:5c39026d12edc826a1ef2ad35ad1e6d7f087f934bb868fc43fa3049c8b8508f9", size = 28864626 },
    { url = "https://files.pythonhosted.org/packages/4c/fc/ea36098df653cca26062a627c1a94b0de659e97127c8491e18713ca0e3b9/scipy-1.16.2-cp313-cp313-macosx_14_0_arm64.whl", hash = "sha256:e52729ffd45b68777c5319560014d6fd251294200625d9d70fd8626516fc49f5", size = 20855689 },
    { url = "https://files.pythonhosted.org/packages/dc/6f/d0b53be55727f3e6d7c72687ec18ea6d0047cf95f1f77488b99a2bafaee1/scipy-1.16.2-cp313-cp313-macosx_14_0_x86_64.whl", hash = "sha256:024dd4a118cccec09ca3209b7e8e614931a6ffb804b2a601839499cb88bdf925", size = 23512151 },
    { url = "https://files.pythonhosted.org/packages/11/85/bf7dab56e5c4b1d3d8eef92ca8ede788418ad38a7dc3ff50262f00808760/scipy-1.16.2-cp313-cp313-manylinux2014_aarch64.manylinux_2_17_aarch64.whl", hash = "sha256:7a5dc7ee9c33019973a470556081b0fd3c9f4c44019191039f9769183141a4d9", size = 33329824 },
    { url = "https://files.pythonhosted.org/packages/da/6a/1a927b14ddc7714111ea51f4e568203b2bb6ed59bdd036d62127c1a360c8/scipy-1.16.2-cp313-cp313-manylinux2014_x86_64.manylinux_2_17_x86_64.whl", hash = "sha256:c2275ff105e508942f99d4e3bc56b6ef5e4b3c0af970386ca56b777608ce95b7", size = 35681881 },
    { url = "https://files.pythonhosted.org/packages/c1/5f/331148ea5780b4fcc7007a4a6a6ee0a0c1507a796365cc642d4d226e1c3a/scipy-1.16.2-cp313-cp313-musllinux_1_2_aarch64.whl", hash = "sha256:af80196eaa84f033e48444d2e0786ec47d328ba00c71e4299b602235ffef9acb", size = 36006219 },
    { url = "https://files.pythonhosted.org/packages/46/3a/e991aa9d2aec723b4a8dcfbfc8365edec5d5e5f9f133888067f1cbb7dfc1/scipy-1.16.2-cp313-cp313-musllinux_1_2_x86_64.whl", hash = "sha256:9fb1eb735fe3d6ed1f89918224e3385fbf6f9e23757cacc35f9c78d3b712dd6e", size = 38682147 },
    { url = "https://files.pythonhosted.org/packages/a1/57/0f38e396ad19e41b4c5db66130167eef8ee620a49bc7d0512e3bb67e0cab/scipy-1.16.2-cp313-cp313-win_amd64.whl", hash = "sha256:fda714cf45ba43c9d3bae8f2585c777f64e3f89a2e073b668b32ede412d8f52c", size = 38520766 },
    { url = "https://files.pythonhosted.org/packages/1b/a5/85d3e867b6822d331e26c862a91375bb7746a0b458db5effa093d34cdb89/scipy-1.16.2-cp313-cp313-win_arm64.whl", hash = "sha256:2f5350da923ccfd0b00e07c3e5cfb316c1c0d6c1d864c07a72d092e9f20db104", size = 25451169 },
    { url = "https://files.pythonhosted.org/packages/09/d9/60679189bcebda55992d1a45498de6d080dcaf21ce0c8f24f888117e0c2d/scipy-1.16.2-cp313-cp313t-macosx_10_14_x86_64.whl", hash = "sha256:53d8d2ee29b925344c13bda64ab51785f016b1b9617849dac10897f0701b20c1", size = 37012682 },
    { url = "https://files.pythonhosted.org/packages/83/be/a99d13ee4d3b7887a96f8c71361b9659ba4ef34da0338f14891e102a127f/scipy-1.16.2-cp313-cp313t-macosx_12_0_arm64.whl", hash = "sha256:9e05e33657efb4c6a9d23bd8300101536abd99c85cca82da0bffff8d8764d08a", size = 29389926 },
    { url = "https://files.pythonhosted.org/packages/bf/0a/130164a4881cec6ca8c00faf3b57926f28ed429cd6001a673f83c7c2a579/scipy-1.16.2-cp313-cp313t-macosx_14_0_arm64.whl", hash = "sha256:7fe65b36036357003b3ef9d37547abeefaa353b237e989c21027b8ed62b12d4f", size = 21381152 },
    { url = "https://files.pythonhosted.org/packages/47/a6/503ffb0310ae77fba874e10cddfc4a1280bdcca1d13c3751b8c3c2996cf8/scipy-1.16.2-cp313-cp313t-macosx_14_0_x86_64.whl", hash = "sha256:6406d2ac6d40b861cccf57f49592f9779071655e9f75cd4f977fa0bdd09cb2e4", size = 23914410 },
    { url = "https://files.pythonhosted.org/packages/fa/c7/1147774bcea50d00c02600aadaa919facbd8537997a62496270133536ed6/scipy-1.16.2-cp313-cp313t-manylinux2014_aarch64.manylinux_2_17_aarch64.whl", hash = "sha256:ff4dc42bd321991fbf611c23fc35912d690f731c9914bf3af8f417e64aca0f21", size = 33481880 },
    { url = "https://files.pythonhosted.org/packages/6a/74/99d5415e4c3e46b2586f30cdbecb95e101c7192628a484a40dd0d163811a/scipy-1.16.2-cp313-cp313t-manylinux2014_x86_64.manylinux_2_17_x86_64.whl", hash = "sha256:654324826654d4d9133e10675325708fb954bc84dae6e9ad0a52e75c6b1a01d7", size = 35791425 },
    { url = "https://files.pythonhosted.org/packages/1b/ee/a6559de7c1cc710e938c0355d9d4fbcd732dac4d0d131959d1f3b63eb29c/scipy-1.16.2-cp313-cp313t-musllinux_1_2_aarch64.whl", hash = "sha256:63870a84cd15c44e65220eaed2dac0e8f8b26bbb991456a033c1d9abfe8a94f8", size = 36178622 },
    { url = "https://files.pythonhosted.org/packages/4e/7b/f127a5795d5ba8ece4e0dce7d4a9fb7cb9e4f4757137757d7a69ab7d4f1a/scipy-1.16.2-cp313-cp313t-musllinux_1_2_x86_64.whl", hash = "sha256:fa01f0f6a3050fa6a9771a95d5faccc8e2f5a92b4a2e5440a0fa7264a2398472", size = 38783985 },
    { url = "https://files.pythonhosted.org/packages/3e/9f/bc81c1d1e033951eb5912cd3750cc005943afa3e65a725d2443a3b3c4347/scipy-1.16.2-cp313-cp313t-win_amd64.whl", hash = "sha256:116296e89fba96f76353a8579820c2512f6e55835d3fad7780fece04367de351", size = 38631367 },
    { url = "https://files.pythonhosted.org/packages/d6/5e/2cc7555fd81d01814271412a1d59a289d25f8b63208a0a16c21069d55d3e/scipy-1.16.2-cp313-cp313t-win_arm64.whl", hash = "sha256:98e22834650be81d42982360382b43b17f7ba95e0e6993e2a4f5b9ad9283a94d", size = 25787992 },
    { url = "https://files.pythonhosted.org/packages/8b/ac/ad8951250516db71619f0bd3b2eb2448db04b720a003dd98619b78b692c0/scipy-1.16.2-cp314-cp314-macosx_10_14_x86_64.whl", hash = "sha256:567e77755019bb7461513c87f02bb73fb65b11f049aaaa8ca17cfaa5a5c45d77", size = 36595109 },
    { url = "https://files.pythonhosted.org/packages/ff/f6/5779049ed119c5b503b0f3dc6d6f3f68eefc3a9190d4ad4c276f854f051b/scipy-1.16.2-cp314-cp314-macosx_12_0_arm64.whl", hash = "sha256:17d9bb346194e8967296621208fcdfd39b55498ef7d2f376884d5ac47cec1a70", size = 28859110 },
    { url = "https://files.pythonhosted.org/packages/82/09/9986e410ae38bf0a0c737ff8189ac81a93b8e42349aac009891c054403d7/scipy-1.16.2-cp314-cp314-macosx_14_0_arm64.whl", hash = "sha256:0a17541827a9b78b777d33b623a6dcfe2ef4a25806204d08ead0768f4e529a88", size = 20850110 },
    { url = "https://files.pythonhosted.org/packages/0d/ad/485cdef2d9215e2a7df6d61b81d2ac073dfacf6ae24b9ae87274c4e936ae/scipy-1.16.2-cp314-cp314-macosx_14_0_x86_64.whl", hash = "sha256:d7d4c6ba016ffc0f9568d012f5f1eb77ddd99412aea121e6fa8b4c3b7cbad91f", size = 23497014 },
    { url = "https://files.pythonhosted.org/packages/a7/74/f6a852e5d581122b8f0f831f1d1e32fb8987776ed3658e95c377d308ed86/scipy-1.16.2-cp314-cp314-manylinux2014_aarch64.manylinux_2_17_aarch64.whl", hash = "sha256:9702c4c023227785c779cba2e1d6f7635dbb5b2e0936cdd3a4ecb98d78fd41eb", size = 33401155 },
    { url = "https://files.pythonhosted.org/packages/d9/f5/61d243bbc7c6e5e4e13dde9887e84a5cbe9e0f75fd09843044af1590844e/scipy-1.16.2-cp314-cp314-manylinux2014_x86_64.manylinux_2_17_x86_64.whl", hash = "sha256:d1cdf0ac28948d225decdefcc45ad7dd91716c29ab56ef32f8e0d50657dffcc7", size = 35691174 },
    { url = "https://files.pythonhosted.org/packages/03/99/59933956331f8cc57e406cdb7a483906c74706b156998f322913e789c7e1/scipy-1.16.2-cp314-cp314-musllinux_1_2_aarch64.whl", hash = "sha256:70327d6aa572a17c2941cdfb20673f82e536e91850a2e4cb0c5b858b690e1548", size = 36070752 },
    { url = "https://files.pythonhosted.org/packages/c6/7d/00f825cfb47ee19ef74ecf01244b43e95eae74e7e0ff796026ea7cd98456/scipy-1.16.2-cp314-cp314-musllinux_1_2_x86_64.whl", hash = "sha256:5221c0b2a4b58aa7c4ed0387d360fd90ee9086d383bb34d9f2789fafddc8a936", size = 38701010 },
    { url = "https://files.pythonhosted.org/packages/e4/9f/b62587029980378304ba5a8563d376c96f40b1e133daacee76efdcae32de/scipy-1.16.2-cp314-cp314-win_amd64.whl", hash = "sha256:f5a85d7b2b708025af08f060a496dd261055b617d776fc05a1a1cc69e09fe9ff", size = 39360061 },
    { url = "https://files.pythonhosted.org/packages/82/04/7a2f1609921352c7fbee0815811b5050582f67f19983096c4769867ca45f/scipy-1.16.2-cp314-cp314-win_arm64.whl", hash = "sha256:2cc73a33305b4b24556957d5857d6253ce1e2dcd67fa0ff46d87d1670b3e1e1d", size = 26126914 },
    { url = "https://files.pythonhosted.org/packages/51/b9/60929ce350c16b221928725d2d1d7f86cf96b8bc07415547057d1196dc92/scipy-1.16.2-cp314-cp314t-macosx_10_14_x86_64.whl", hash = "sha256:9ea2a3fed83065d77367775d689401a703d0f697420719ee10c0780bcab594d8", size = 37013193 },
    { url = "https://files.pythonhosted.org/packages/2a/41/ed80e67782d4bc5fc85a966bc356c601afddd175856ba7c7bb6d9490607e/scipy-1.16.2-cp314-cp314t-macosx_12_0_arm64.whl", hash = "sha256:7280d926f11ca945c3ef92ba960fa924e1465f8d07ce3a9923080363390624c4", size = 29390172 },
    { url = "https://files.pythonhosted.org/packages/c4/a3/2f673ace4090452696ccded5f5f8efffb353b8f3628f823a110e0170b605/scipy-1.16.2-cp314-cp314t-macosx_14_0_arm64.whl", hash = "sha256:8afae1756f6a1fe04636407ef7dbece33d826a5d462b74f3d0eb82deabefd831", size = 21381326 },
    { url = "https://files.pythonhosted.org/packages/42/bf/59df61c5d51395066c35836b78136accf506197617c8662e60ea209881e1/scipy-1.16.2-cp314-cp314t-macosx_14_0_x86_64.whl", hash = "sha256:5c66511f29aa8d233388e7416a3f20d5cae7a2744d5cee2ecd38c081f4e861b3", size = 23915036 },
    { url = "https://files.pythonhosted.org/packages/91/c3/edc7b300dc16847ad3672f1a6f3f7c5d13522b21b84b81c265f4f2760d4a/scipy-1.16.2-cp314-cp314t-manylinux2014_aarch64.manylinux_2_17_aarch64.whl", hash = "sha256:efe6305aeaa0e96b0ccca5ff647a43737d9a092064a3894e46c414db84bc54ac", size = 33484341 },
    { url = "https://files.pythonhosted.org/packages/26/c7/24d1524e72f06ff141e8d04b833c20db3021020563272ccb1b83860082a9/scipy-1.16.2-cp314-cp314t-manylinux2014_x86_64.manylinux_2_17_x86_64.whl", hash = "sha256:7f3a337d9ae06a1e8d655ee9d8ecb835ea5ddcdcbd8d23012afa055ab014f374", size = 35790840 },
    { url = "https://files.pythonhosted.org/packages/aa/b7/5aaad984eeedd56858dc33d75efa59e8ce798d918e1033ef62d2708f2c3d/scipy-1.16.2-cp314-cp314t-musllinux_1_2_aarch64.whl", hash = "sha256:bab3605795d269067d8ce78a910220262711b753de8913d3deeaedb5dded3bb6", size = 36174716 },
    { url = "https://files.pythonhosted.org/packages/fd/c2/e276a237acb09824822b0ada11b028ed4067fdc367a946730979feacb870/scipy-1.16.2-cp314-cp314t-musllinux_1_2_x86_64.whl", hash = "sha256:b0348d8ddb55be2a844c518cd8cc8deeeb8aeba707cf834db5758fc89b476a2c", size = 38790088 },
    { url = "https://files.pythonhosted.org/packages/c6/b4/5c18a766e8353015439f3780f5fc473f36f9762edc1a2e45da3ff5a31b21/scipy-1.16.2-cp314-cp314t-win_amd64.whl", hash = "sha256:26284797e38b8a75e14ea6631d29bda11e76ceaa6ddb6fdebbfe4c4d90faf2f9", size = 39457455 },
    { url = "https://files.pythonhosted.org/packages/97/30/2f9a5243008f76dfc5dee9a53dfb939d9b31e16ce4bd4f2e628bfc5d89d2/scipy-1.16.2-cp314-cp314t-win_arm64.whl", hash = "sha256:d2a4472c231328d4de38d5f1f68fdd6d28a615138f842580a8a321b5845cf779", size = 26448374 },
]

[[package]]
name = "setuptools"
version = "80.9.0"
source = { registry = "https://pypi.org/simple" }
sdist = { url = "https://files.pythonhosted.org/packages/18/5d/3bf57dcd21979b887f014ea83c24ae194cfcd12b9e0fda66b957c69d1fca/setuptools-80.9.0.tar.gz", hash = "sha256:f36b47402ecde768dbfafc46e8e4207b4360c654f1f3bb84475f0a28628fb19c", size = 1319958 }
wheels = [
    { url = "https://files.pythonhosted.org/packages/a3/dc/17031897dae0efacfea57dfd3a82fdd2a2aeb58e0ff71b77b87e44edc772/setuptools-80.9.0-py3-none-any.whl", hash = "sha256:062d34222ad13e0cc312a4c02d73f059e86a4acbfbdea8f8f76b28c99f306922", size = 1201486 },
]

[[package]]
name = "scipy"
version = "1.16.2"
source = { registry = "https://pypi.org/simple" }
dependencies = [
    { name = "numpy" },
]
sdist = { url = "https://files.pythonhosted.org/packages/4c/3b/546a6f0bfe791bbb7f8d591613454d15097e53f906308ec6f7c1ce588e8e/scipy-1.16.2.tar.gz", hash = "sha256:af029b153d243a80afb6eabe40b0a07f8e35c9adc269c019f364ad747f826a6b", size = 30580599 }
wheels = [
    { url = "https://files.pythonhosted.org/packages/b7/8d/6396e00db1282279a4ddd507c5f5e11f606812b608ee58517ce8abbf883f/scipy-1.16.2-cp312-cp312-macosx_10_14_x86_64.whl", hash = "sha256:89d6c100fa5c48472047632e06f0876b3c4931aac1f4291afc81a3644316bb0d", size = 36646259 },
    { url = "https://files.pythonhosted.org/packages/3b/93/ea9edd7e193fceb8eef149804491890bde73fb169c896b61aa3e2d1e4e77/scipy-1.16.2-cp312-cp312-macosx_12_0_arm64.whl", hash = "sha256:ca748936cd579d3f01928b30a17dc474550b01272d8046e3e1ee593f23620371", size = 28888976 },
    { url = "https://files.pythonhosted.org/packages/91/4d/281fddc3d80fd738ba86fd3aed9202331180b01e2c78eaae0642f22f7e83/scipy-1.16.2-cp312-cp312-macosx_14_0_arm64.whl", hash = "sha256:fac4f8ce2ddb40e2e3d0f7ec36d2a1e7f92559a2471e59aec37bd8d9de01fec0", size = 20879905 },
    { url = "https://files.pythonhosted.org/packages/69/40/b33b74c84606fd301b2915f0062e45733c6ff5708d121dd0deaa8871e2d0/scipy-1.16.2-cp312-cp312-macosx_14_0_x86_64.whl", hash = "sha256:033570f1dcefd79547a88e18bccacff025c8c647a330381064f561d43b821232", size = 23553066 },
    { url = "https://files.pythonhosted.org/packages/55/a7/22c739e2f21a42cc8f16bc76b47cff4ed54fbe0962832c589591c2abec34/scipy-1.16.2-cp312-cp312-manylinux2014_aarch64.manylinux_2_17_aarch64.whl", hash = "sha256:ea3421209bf00c8a5ef2227de496601087d8f638a2363ee09af059bd70976dc1", size = 33336407 },
    { url = "https://files.pythonhosted.org/packages/53/11/a0160990b82999b45874dc60c0c183d3a3a969a563fffc476d5a9995c407/scipy-1.16.2-cp312-cp312-manylinux2014_x86_64.manylinux_2_17_x86_64.whl", hash = "sha256:f66bd07ba6f84cd4a380b41d1bf3c59ea488b590a2ff96744845163309ee8e2f", size = 35673281 },
    { url = "https://files.pythonhosted.org/packages/96/53/7ef48a4cfcf243c3d0f1643f5887c81f29fdf76911c4e49331828e19fc0a/scipy-1.16.2-cp312-cp312-musllinux_1_2_aarch64.whl", hash = "sha256:5e9feab931bd2aea4a23388c962df6468af3d808ddf2d40f94a81c5dc38f32ef", size = 36004222 },
    { url = "https://files.pythonhosted.org/packages/49/7f/71a69e0afd460049d41c65c630c919c537815277dfea214031005f474d78/scipy-1.16.2-cp312-cp312-musllinux_1_2_x86_64.whl", hash = "sha256:03dfc75e52f72cf23ec2ced468645321407faad8f0fe7b1f5b49264adbc29cb1", size = 38664586 },
    { url = "https://files.pythonhosted.org/packages/34/95/20e02ca66fb495a95fba0642fd48e0c390d0ece9b9b14c6e931a60a12dea/scipy-1.16.2-cp312-cp312-win_amd64.whl", hash = "sha256:0ce54e07bbb394b417457409a64fd015be623f36e330ac49306433ffe04bc97e", size = 38550641 },
    { url = "https://files.pythonhosted.org/packages/92/ad/13646b9beb0a95528ca46d52b7babafbe115017814a611f2065ee4e61d20/scipy-1.16.2-cp312-cp312-win_arm64.whl", hash = "sha256:2a8ffaa4ac0df81a0b94577b18ee079f13fecdb924df3328fc44a7dc5ac46851", size = 25456070 },
    { url = "https://files.pythonhosted.org/packages/c1/27/c5b52f1ee81727a9fc457f5ac1e9bf3d6eab311805ea615c83c27ba06400/scipy-1.16.2-cp313-cp313-macosx_10_14_x86_64.whl", hash = "sha256:84f7bf944b43e20b8a894f5fe593976926744f6c185bacfcbdfbb62736b5cc70", size = 36604856 },
    { url = "https://files.pythonhosted.org/packages/32/a9/15c20d08e950b540184caa8ced675ba1128accb0e09c653780ba023a4110/scipy-1.16.2-cp313-cp313-macosx_12_0_arm64.whl", hash = "sha256:5c39026d12edc826a1ef2ad35ad1e6d7f087f934bb868fc43fa3049c8b8508f9", size = 28864626 },
    { url = "https://files.pythonhosted.org/packages/4c/fc/ea36098df653cca26062a627c1a94b0de659e97127c8491e18713ca0e3b9/scipy-1.16.2-cp313-cp313-macosx_14_0_arm64.whl", hash = "sha256:e52729ffd45b68777c5319560014d6fd251294200625d9d70fd8626516fc49f5", size = 20855689 },
    { url = "https://files.pythonhosted.org/packages/dc/6f/d0b53be55727f3e6d7c72687ec18ea6d0047cf95f1f77488b99a2bafaee1/scipy-1.16.2-cp313-cp313-macosx_14_0_x86_64.whl", hash = "sha256:024dd4a118cccec09ca3209b7e8e614931a6ffb804b2a601839499cb88bdf925", size = 23512151 },
    { url = "https://files.pythonhosted.org/packages/11/85/bf7dab56e5c4b1d3d8eef92ca8ede788418ad38a7dc3ff50262f00808760/scipy-1.16.2-cp313-cp313-manylinux2014_aarch64.manylinux_2_17_aarch64.whl", hash = "sha256:7a5dc7ee9c33019973a470556081b0fd3c9f4c44019191039f9769183141a4d9", size = 33329824 },
    { url = "https://files.pythonhosted.org/packages/da/6a/1a927b14ddc7714111ea51f4e568203b2bb6ed59bdd036d62127c1a360c8/scipy-1.16.2-cp313-cp313-manylinux2014_x86_64.manylinux_2_17_x86_64.whl", hash = "sha256:c2275ff105e508942f99d4e3bc56b6ef5e4b3c0af970386ca56b777608ce95b7", size = 35681881 },
    { url = "https://files.pythonhosted.org/packages/c1/5f/331148ea5780b4fcc7007a4a6a6ee0a0c1507a796365cc642d4d226e1c3a/scipy-1.16.2-cp313-cp313-musllinux_1_2_aarch64.whl", hash = "sha256:af80196eaa84f033e48444d2e0786ec47d328ba00c71e4299b602235ffef9acb", size = 36006219 },
    { url = "https://files.pythonhosted.org/packages/46/3a/e991aa9d2aec723b4a8dcfbfc8365edec5d5e5f9f133888067f1cbb7dfc1/scipy-1.16.2-cp313-cp313-musllinux_1_2_x86_64.whl", hash = "sha256:9fb1eb735fe3d6ed1f89918224e3385fbf6f9e23757cacc35f9c78d3b712dd6e", size = 38682147 },
    { url = "https://files.pythonhosted.org/packages/a1/57/0f38e396ad19e41b4c5db66130167eef8ee620a49bc7d0512e3bb67e0cab/scipy-1.16.2-cp313-cp313-win_amd64.whl", hash = "sha256:fda714cf45ba43c9d3bae8f2585c777f64e3f89a2e073b668b32ede412d8f52c", size = 38520766 },
    { url = "https://files.pythonhosted.org/packages/1b/a5/85d3e867b6822d331e26c862a91375bb7746a0b458db5effa093d34cdb89/scipy-1.16.2-cp313-cp313-win_arm64.whl", hash = "sha256:2f5350da923ccfd0b00e07c3e5cfb316c1c0d6c1d864c07a72d092e9f20db104", size = 25451169 },
    { url = "https://files.pythonhosted.org/packages/09/d9/60679189bcebda55992d1a45498de6d080dcaf21ce0c8f24f888117e0c2d/scipy-1.16.2-cp313-cp313t-macosx_10_14_x86_64.whl", hash = "sha256:53d8d2ee29b925344c13bda64ab51785f016b1b9617849dac10897f0701b20c1", size = 37012682 },
    { url = "https://files.pythonhosted.org/packages/83/be/a99d13ee4d3b7887a96f8c71361b9659ba4ef34da0338f14891e102a127f/scipy-1.16.2-cp313-cp313t-macosx_12_0_arm64.whl", hash = "sha256:9e05e33657efb4c6a9d23bd8300101536abd99c85cca82da0bffff8d8764d08a", size = 29389926 },
    { url = "https://files.pythonhosted.org/packages/bf/0a/130164a4881cec6ca8c00faf3b57926f28ed429cd6001a673f83c7c2a579/scipy-1.16.2-cp313-cp313t-macosx_14_0_arm64.whl", hash = "sha256:7fe65b36036357003b3ef9d37547abeefaa353b237e989c21027b8ed62b12d4f", size = 21381152 },
    { url = "https://files.pythonhosted.org/packages/47/a6/503ffb0310ae77fba874e10cddfc4a1280bdcca1d13c3751b8c3c2996cf8/scipy-1.16.2-cp313-cp313t-macosx_14_0_x86_64.whl", hash = "sha256:6406d2ac6d40b861cccf57f49592f9779071655e9f75cd4f977fa0bdd09cb2e4", size = 23914410 },
    { url = "https://files.pythonhosted.org/packages/fa/c7/1147774bcea50d00c02600aadaa919facbd8537997a62496270133536ed6/scipy-1.16.2-cp313-cp313t-manylinux2014_aarch64.manylinux_2_17_aarch64.whl", hash = "sha256:ff4dc42bd321991fbf611c23fc35912d690f731c9914bf3af8f417e64aca0f21", size = 33481880 },
    { url = "https://files.pythonhosted.org/packages/6a/74/99d5415e4c3e46b2586f30cdbecb95e101c7192628a484a40dd0d163811a/scipy-1.16.2-cp313-cp313t-manylinux2014_x86_64.manylinux_2_17_x86_64.whl", hash = "sha256:654324826654d4d9133e10675325708fb954bc84dae6e9ad0a52e75c6b1a01d7", size = 35791425 },
    { url = "https://files.pythonhosted.org/packages/1b/ee/a6559de7c1cc710e938c0355d9d4fbcd732dac4d0d131959d1f3b63eb29c/scipy-1.16.2-cp313-cp313t-musllinux_1_2_aarch64.whl", hash = "sha256:63870a84cd15c44e65220eaed2dac0e8f8b26bbb991456a033c1d9abfe8a94f8", size = 36178622 },
    { url = "https://files.pythonhosted.org/packages/4e/7b/f127a5795d5ba8ece4e0dce7d4a9fb7cb9e4f4757137757d7a69ab7d4f1a/scipy-1.16.2-cp313-cp313t-musllinux_1_2_x86_64.whl", hash = "sha256:fa01f0f6a3050fa6a9771a95d5faccc8e2f5a92b4a2e5440a0fa7264a2398472", size = 38783985 },
    { url = "https://files.pythonhosted.org/packages/3e/9f/bc81c1d1e033951eb5912cd3750cc005943afa3e65a725d2443a3b3c4347/scipy-1.16.2-cp313-cp313t-win_amd64.whl", hash = "sha256:116296e89fba96f76353a8579820c2512f6e55835d3fad7780fece04367de351", size = 38631367 },
    { url = "https://files.pythonhosted.org/packages/d6/5e/2cc7555fd81d01814271412a1d59a289d25f8b63208a0a16c21069d55d3e/scipy-1.16.2-cp313-cp313t-win_arm64.whl", hash = "sha256:98e22834650be81d42982360382b43b17f7ba95e0e6993e2a4f5b9ad9283a94d", size = 25787992 },
    { url = "https://files.pythonhosted.org/packages/8b/ac/ad8951250516db71619f0bd3b2eb2448db04b720a003dd98619b78b692c0/scipy-1.16.2-cp314-cp314-macosx_10_14_x86_64.whl", hash = "sha256:567e77755019bb7461513c87f02bb73fb65b11f049aaaa8ca17cfaa5a5c45d77", size = 36595109 },
    { url = "https://files.pythonhosted.org/packages/ff/f6/5779049ed119c5b503b0f3dc6d6f3f68eefc3a9190d4ad4c276f854f051b/scipy-1.16.2-cp314-cp314-macosx_12_0_arm64.whl", hash = "sha256:17d9bb346194e8967296621208fcdfd39b55498ef7d2f376884d5ac47cec1a70", size = 28859110 },
    { url = "https://files.pythonhosted.org/packages/82/09/9986e410ae38bf0a0c737ff8189ac81a93b8e42349aac009891c054403d7/scipy-1.16.2-cp314-cp314-macosx_14_0_arm64.whl", hash = "sha256:0a17541827a9b78b777d33b623a6dcfe2ef4a25806204d08ead0768f4e529a88", size = 20850110 },
    { url = "https://files.pythonhosted.org/packages/0d/ad/485cdef2d9215e2a7df6d61b81d2ac073dfacf6ae24b9ae87274c4e936ae/scipy-1.16.2-cp314-cp314-macosx_14_0_x86_64.whl", hash = "sha256:d7d4c6ba016ffc0f9568d012f5f1eb77ddd99412aea121e6fa8b4c3b7cbad91f", size = 23497014 },
    { url = "https://files.pythonhosted.org/packages/a7/74/f6a852e5d581122b8f0f831f1d1e32fb8987776ed3658e95c377d308ed86/scipy-1.16.2-cp314-cp314-manylinux2014_aarch64.manylinux_2_17_aarch64.whl", hash = "sha256:9702c4c023227785c779cba2e1d6f7635dbb5b2e0936cdd3a4ecb98d78fd41eb", size = 33401155 },
    { url = "https://files.pythonhosted.org/packages/d9/f5/61d243bbc7c6e5e4e13dde9887e84a5cbe9e0f75fd09843044af1590844e/scipy-1.16.2-cp314-cp314-manylinux2014_x86_64.manylinux_2_17_x86_64.whl", hash = "sha256:d1cdf0ac28948d225decdefcc45ad7dd91716c29ab56ef32f8e0d50657dffcc7", size = 35691174 },
    { url = "https://files.pythonhosted.org/packages/03/99/59933956331f8cc57e406cdb7a483906c74706b156998f322913e789c7e1/scipy-1.16.2-cp314-cp314-musllinux_1_2_aarch64.whl", hash = "sha256:70327d6aa572a17c2941cdfb20673f82e536e91850a2e4cb0c5b858b690e1548", size = 36070752 },
    { url = "https://files.pythonhosted.org/packages/c6/7d/00f825cfb47ee19ef74ecf01244b43e95eae74e7e0ff796026ea7cd98456/scipy-1.16.2-cp314-cp314-musllinux_1_2_x86_64.whl", hash = "sha256:5221c0b2a4b58aa7c4ed0387d360fd90ee9086d383bb34d9f2789fafddc8a936", size = 38701010 },
    { url = "https://files.pythonhosted.org/packages/e4/9f/b62587029980378304ba5a8563d376c96f40b1e133daacee76efdcae32de/scipy-1.16.2-cp314-cp314-win_amd64.whl", hash = "sha256:f5a85d7b2b708025af08f060a496dd261055b617d776fc05a1a1cc69e09fe9ff", size = 39360061 },
    { url = "https://files.pythonhosted.org/packages/82/04/7a2f1609921352c7fbee0815811b5050582f67f19983096c4769867ca45f/scipy-1.16.2-cp314-cp314-win_arm64.whl", hash = "sha256:2cc73a33305b4b24556957d5857d6253ce1e2dcd67fa0ff46d87d1670b3e1e1d", size = 26126914 },
    { url = "https://files.pythonhosted.org/packages/51/b9/60929ce350c16b221928725d2d1d7f86cf96b8bc07415547057d1196dc92/scipy-1.16.2-cp314-cp314t-macosx_10_14_x86_64.whl", hash = "sha256:9ea2a3fed83065d77367775d689401a703d0f697420719ee10c0780bcab594d8", size = 37013193 },
    { url = "https://files.pythonhosted.org/packages/2a/41/ed80e67782d4bc5fc85a966bc356c601afddd175856ba7c7bb6d9490607e/scipy-1.16.2-cp314-cp314t-macosx_12_0_arm64.whl", hash = "sha256:7280d926f11ca945c3ef92ba960fa924e1465f8d07ce3a9923080363390624c4", size = 29390172 },
    { url = "https://files.pythonhosted.org/packages/c4/a3/2f673ace4090452696ccded5f5f8efffb353b8f3628f823a110e0170b605/scipy-1.16.2-cp314-cp314t-macosx_14_0_arm64.whl", hash = "sha256:8afae1756f6a1fe04636407ef7dbece33d826a5d462b74f3d0eb82deabefd831", size = 21381326 },
    { url = "https://files.pythonhosted.org/packages/42/bf/59df61c5d51395066c35836b78136accf506197617c8662e60ea209881e1/scipy-1.16.2-cp314-cp314t-macosx_14_0_x86_64.whl", hash = "sha256:5c66511f29aa8d233388e7416a3f20d5cae7a2744d5cee2ecd38c081f4e861b3", size = 23915036 },
    { url = "https://files.pythonhosted.org/packages/91/c3/edc7b300dc16847ad3672f1a6f3f7c5d13522b21b84b81c265f4f2760d4a/scipy-1.16.2-cp314-cp314t-manylinux2014_aarch64.manylinux_2_17_aarch64.whl", hash = "sha256:efe6305aeaa0e96b0ccca5ff647a43737d9a092064a3894e46c414db84bc54ac", size = 33484341 },
    { url = "https://files.pythonhosted.org/packages/26/c7/24d1524e72f06ff141e8d04b833c20db3021020563272ccb1b83860082a9/scipy-1.16.2-cp314-cp314t-manylinux2014_x86_64.manylinux_2_17_x86_64.whl", hash = "sha256:7f3a337d9ae06a1e8d655ee9d8ecb835ea5ddcdcbd8d23012afa055ab014f374", size = 35790840 },
    { url = "https://files.pythonhosted.org/packages/aa/b7/5aaad984eeedd56858dc33d75efa59e8ce798d918e1033ef62d2708f2c3d/scipy-1.16.2-cp314-cp314t-musllinux_1_2_aarch64.whl", hash = "sha256:bab3605795d269067d8ce78a910220262711b753de8913d3deeaedb5dded3bb6", size = 36174716 },
    { url = "https://files.pythonhosted.org/packages/fd/c2/e276a237acb09824822b0ada11b028ed4067fdc367a946730979feacb870/scipy-1.16.2-cp314-cp314t-musllinux_1_2_x86_64.whl", hash = "sha256:b0348d8ddb55be2a844c518cd8cc8deeeb8aeba707cf834db5758fc89b476a2c", size = 38790088 },
    { url = "https://files.pythonhosted.org/packages/c6/b4/5c18a766e8353015439f3780f5fc473f36f9762edc1a2e45da3ff5a31b21/scipy-1.16.2-cp314-cp314t-win_amd64.whl", hash = "sha256:26284797e38b8a75e14ea6631d29bda11e76ceaa6ddb6fdebbfe4c4d90faf2f9", size = 39457455 },
    { url = "https://files.pythonhosted.org/packages/97/30/2f9a5243008f76dfc5dee9a53dfb939d9b31e16ce4bd4f2e628bfc5d89d2/scipy-1.16.2-cp314-cp314t-win_arm64.whl", hash = "sha256:d2a4472c231328d4de38d5f1f68fdd6d28a615138f842580a8a321b5845cf779", size = 26448374 },
]

[[package]]
name = "six"
version = "1.17.0"
source = { registry = "https://pypi.org/simple" }
sdist = { url = "https://files.pythonhosted.org/packages/94/e7/b2c673351809dca68a0e064b6af791aa332cf192da575fd474ed7d6f16a2/six-1.17.0.tar.gz", hash = "sha256:ff70335d468e7eb6ec65b95b99d3a2836546063f63acc5171de367e834932a81", size = 34031 }
wheels = [
    { url = "https://files.pythonhosted.org/packages/b7/ce/149a00dd41f10bc29e5921b496af8b574d8413afcd5e30dfa0ed46c2cc5e/six-1.17.0-py2.py3-none-any.whl", hash = "sha256:4721f391ed90541fddacab5acf947aa0d3dc7d27b2e1e8eda2be8970586c3274", size = 11050 },
]

[[package]]
name = "sympy"
version = "1.13.1"
source = { registry = "https://pypi.org/simple" }
dependencies = [
    { name = "mpmath" },
]
sdist = { url = "https://files.pythonhosted.org/packages/ca/99/5a5b6f19ff9f083671ddf7b9632028436167cd3d33e11015754e41b249a4/sympy-1.13.1.tar.gz", hash = "sha256:9cebf7e04ff162015ce31c9c6c9144daa34a93bd082f54fd8f12deca4f47515f", size = 7533040 }
wheels = [
    { url = "https://files.pythonhosted.org/packages/b2/fe/81695a1aa331a842b582453b605175f419fe8540355886031328089d840a/sympy-1.13.1-py3-none-any.whl", hash = "sha256:db36cdc64bf61b9b24578b6f7bab1ecdd2452cf008f34faa33776680c26d66f8", size = 6189177 },
]

[[package]]
name = "tabulate"
version = "0.9.0"
source = { registry = "https://pypi.org/simple" }
sdist = { url = "https://files.pythonhosted.org/packages/ec/fe/802052aecb21e3797b8f7902564ab6ea0d60ff8ca23952079064155d1ae1/tabulate-0.9.0.tar.gz", hash = "sha256:0095b12bf5966de529c0feb1fa08671671b3368eec77d7ef7ab114be2c068b3c", size = 81090 }
wheels = [
    { url = "https://files.pythonhosted.org/packages/40/44/4a5f08c96eb108af5cb50b41f76142f0afa346dfa99d5296fe7202a11854/tabulate-0.9.0-py3-none-any.whl", hash = "sha256:024ca478df22e9340661486f85298cff5f6dcdba14f3813e8830015b9ed1948f", size = 35252 },
]

[[package]]
name = "toml"
version = "0.10.2"
source = { registry = "https://pypi.org/simple" }
sdist = { url = "https://files.pythonhosted.org/packages/be/ba/1f744cdc819428fc6b5084ec34d9b30660f6f9daaf70eead706e3203ec3c/toml-0.10.2.tar.gz", hash = "sha256:b3bda1d108d5dd99f4a20d24d9c348e91c4db7ab1b749200bded2f839ccbe68f", size = 22253 }
wheels = [
    { url = "https://files.pythonhosted.org/packages/44/6f/7120676b6d73228c96e17f1f794d8ab046fc910d781c8d151120c3f1569e/toml-0.10.2-py2.py3-none-any.whl", hash = "sha256:806143ae5bfb6a3c6e736a764057db0e6a0e05e338b5630894a5f779cabb4f9b", size = 16588 },
]

[[package]]
<<<<<<< HEAD
=======
name = "torch"
version = "2.5.1+cu121"
source = { registry = "https://download.pytorch.org/whl/cu121" }
dependencies = [
    { name = "filelock" },
    { name = "fsspec" },
    { name = "jinja2" },
    { name = "networkx" },
    { name = "nvidia-cublas-cu12", marker = "platform_machine == 'x86_64' and platform_system == 'Linux'" },
    { name = "nvidia-cuda-cupti-cu12", marker = "platform_machine == 'x86_64' and platform_system == 'Linux'" },
    { name = "nvidia-cuda-nvrtc-cu12", marker = "platform_machine == 'x86_64' and platform_system == 'Linux'" },
    { name = "nvidia-cuda-runtime-cu12", marker = "platform_machine == 'x86_64' and platform_system == 'Linux'" },
    { name = "nvidia-cudnn-cu12", marker = "platform_machine == 'x86_64' and platform_system == 'Linux'" },
    { name = "nvidia-cufft-cu12", marker = "platform_machine == 'x86_64' and platform_system == 'Linux'" },
    { name = "nvidia-curand-cu12", marker = "platform_machine == 'x86_64' and platform_system == 'Linux'" },
    { name = "nvidia-cusolver-cu12", marker = "platform_machine == 'x86_64' and platform_system == 'Linux'" },
    { name = "nvidia-cusparse-cu12", marker = "platform_machine == 'x86_64' and platform_system == 'Linux'" },
    { name = "nvidia-nccl-cu12", marker = "platform_machine == 'x86_64' and platform_system == 'Linux'" },
    { name = "nvidia-nvtx-cu12", marker = "platform_machine == 'x86_64' and platform_system == 'Linux'" },
    { name = "setuptools" },
    { name = "sympy" },
    { name = "triton", marker = "python_full_version < '3.13' and platform_machine == 'x86_64' and platform_system == 'Linux'" },
    { name = "typing-extensions" },
]
wheels = [
    { url = "https://download.pytorch.org/whl/cu121/torch-2.5.1%2Bcu121-cp312-cp312-linux_x86_64.whl", hash = "sha256:222be02548c2e74a21a8fbc8e5b8d2eef9f9faee865d70385d2eb1b9aabcbc76" },
    { url = "https://download.pytorch.org/whl/cu121/torch-2.5.1%2Bcu121-cp312-cp312-win_amd64.whl", hash = "sha256:473d76257636c66b22cbfac6f616d6b522ef3d3473c13decb1afda22a7b059eb" },
    { url = "https://download.pytorch.org/whl/cu121/torch-2.5.1%2Bcu121-cp313-cp313-linux_x86_64.whl", hash = "sha256:1bfe18b79b0ff9be9383257a66c3f84621ce5f384f02c0a7c79503583d6ffd4b" },
]

[[package]]
name = "tqdm"
version = "4.67.1"
source = { registry = "https://pypi.org/simple" }
dependencies = [
    { name = "colorama", marker = "platform_system == 'Windows'" },
]
sdist = { url = "https://files.pythonhosted.org/packages/a8/4b/29b4ef32e036bb34e4ab51796dd745cdba7ed47ad142a9f4a1eb8e0c744d/tqdm-4.67.1.tar.gz", hash = "sha256:f8aef9c52c08c13a65f30ea34f4e5aac3fd1a34959879d7e59e63027286627f2", size = 169737 }
wheels = [
    { url = "https://files.pythonhosted.org/packages/d0/30/dc54f88dd4a2b5dc8a0279bdd7270e735851848b762aeb1c1184ed1f6b14/tqdm-4.67.1-py3-none-any.whl", hash = "sha256:26445eca388f82e72884e0d580d5464cd801a3ea01e63e5601bdff9ba6a48de2", size = 78540 },
]

[[package]]
name = "triton"
version = "3.1.0"
source = { registry = "https://pypi.org/simple" }
dependencies = [
    { name = "filelock", marker = "python_full_version < '3.13'" },
]
wheels = [
    { url = "https://files.pythonhosted.org/packages/78/eb/65f5ba83c2a123f6498a3097746607e5b2f16add29e36765305e4ac7fdd8/triton-3.1.0-cp312-cp312-manylinux_2_17_x86_64.manylinux2014_x86_64.whl", hash = "sha256:c8182f42fd8080a7d39d666814fa36c5e30cc00ea7eeeb1a2983dbb4c99a0fdc", size = 209551444 },
]

[[package]]
>>>>>>> 3b566cae
name = "typing-extensions"
version = "4.15.0"
source = { registry = "https://pypi.org/simple" }
sdist = { url = "https://files.pythonhosted.org/packages/72/94/1a15dd82efb362ac84269196e94cf00f187f7ed21c242792a923cdb1c61f/typing_extensions-4.15.0.tar.gz", hash = "sha256:0cea48d173cc12fa28ecabc3b837ea3cf6f38c6d1136f85cbaaf598984861466", size = 109391 }
wheels = [
    { url = "https://files.pythonhosted.org/packages/18/67/36e9267722cc04a6b9f15c7f3441c2363321a3ea07da7ae0c0707beb2a9c/typing_extensions-4.15.0-py3-none-any.whl", hash = "sha256:f0fa19c6845758ab08074a0cfa8b7aecb71c999ca73d62883bc25cc018c4e548", size = 44614 },
]

[[package]]
name = "typing-inspection"
version = "0.4.2"
source = { registry = "https://pypi.org/simple" }
dependencies = [
    { name = "typing-extensions" },
]
sdist = { url = "https://files.pythonhosted.org/packages/55/e3/70399cb7dd41c10ac53367ae42139cf4b1ca5f36bb3dc6c9d33acdb43655/typing_inspection-0.4.2.tar.gz", hash = "sha256:ba561c48a67c5958007083d386c3295464928b01faa735ab8547c5692e87f464", size = 75949 }
wheels = [
    { url = "https://files.pythonhosted.org/packages/dc/9b/47798a6c91d8bdb567fe2698fe81e0c6b7cb7ef4d13da4114b41d239f65d/typing_inspection-0.4.2-py3-none-any.whl", hash = "sha256:4ed1cacbdc298c220f1bd249ed5287caa16f34d44ef4e9c3d0cbad5b521545e7", size = 14611 },
]

[[package]]
name = "tzdata"
version = "2025.2"
source = { registry = "https://pypi.org/simple" }
sdist = { url = "https://files.pythonhosted.org/packages/95/32/1a225d6164441be760d75c2c42e2780dc0873fe382da3e98a2e1e48361e5/tzdata-2025.2.tar.gz", hash = "sha256:b60a638fcc0daffadf82fe0f57e53d06bdec2f36c4df66280ae79bce6bd6f2b9", size = 196380 }
wheels = [
    { url = "https://files.pythonhosted.org/packages/5c/23/c7abc0ca0a1526a0774eca151daeb8de62ec457e77262b66b359c3c7679e/tzdata-2025.2-py2.py3-none-any.whl", hash = "sha256:1a403fada01ff9221ca8044d701868fa132215d84beb92242d9acd2147f667a8", size = 347839 },
]

[[package]]
name = "virtualenv"
version = "20.35.2"
source = { registry = "https://pypi.org/simple" }
dependencies = [
    { name = "distlib" },
    { name = "filelock" },
    { name = "platformdirs" },
]
sdist = { url = "https://files.pythonhosted.org/packages/1a/34/c015be81e03783c2b8de714aeb48770c597864ba52f37ba5dc16f012ee96/virtualenv-20.35.2.tar.gz", hash = "sha256:332b71e3a0d62051a6b893f533deac9bc2e987599eb8e3328654b8faada95263", size = 6002707 }
wheels = [
    { url = "https://files.pythonhosted.org/packages/b9/12/74aa2fa7e1c112418cfabea241155570aaed60a917ea60779300b75bad6d/virtualenv-20.35.2-py3-none-any.whl", hash = "sha256:e0cbdff9afbd6a89eacbff54dbdcde5901add75ae3eb086b1a32ff5ac6eff790", size = 5981061 },
]

[[package]]
name = "zipp"
version = "3.23.0"
source = { registry = "https://pypi.org/simple" }
sdist = { url = "https://files.pythonhosted.org/packages/e3/02/0f2892c661036d50ede074e376733dca2ae7c6eb617489437771209d4180/zipp-3.23.0.tar.gz", hash = "sha256:a07157588a12518c9d4034df3fbbee09c814741a33ff63c05fa29d26a2404166", size = 25547 }
wheels = [
    { url = "https://files.pythonhosted.org/packages/2e/54/647ade08bf0db230bfea292f893923872fd20be6ac6f53b2b936ba839d75/zipp-3.23.0-py3-none-any.whl", hash = "sha256:071652d6115ed432f5ce1d34c336c0adfd6a884660d1e9712a256d3d3bd4b14e", size = 10276 },
]<|MERGE_RESOLUTION|>--- conflicted
+++ resolved
@@ -22,12 +22,8 @@
 dependencies = [
     { name = "asv-runner" },
     { name = "build" },
-<<<<<<< HEAD
-    { name = "colorama", marker = "sys_platform == 'win32'" },
-=======
     { name = "colorama", marker = "platform_system == 'Windows'" },
     { name = "importlib-metadata" },
->>>>>>> 3b566cae
     { name = "json5" },
     { name = "packaging" },
     { name = "pympler", marker = "platform_python_implementation != 'PyPy'" },
@@ -133,12 +129,8 @@
     { name = "rerun-sdk" },
     { name = "scipy" },
     { name = "toml" },
-<<<<<<< HEAD
-=======
     { name = "torch" },
     { name = "tqdm" },
->>>>>>> 3b566cae
-]
 
 [package.metadata]
 requires-dist = [
@@ -160,11 +152,8 @@
     { name = "rerun-sdk", specifier = ">=0.24.1" },
     { name = "scipy", specifier = ">=1.16.1" },
     { name = "toml", specifier = ">=0.10.2" },
-<<<<<<< HEAD
-=======
     { name = "torch", specifier = ">=2.5.1", index = "https://download.pytorch.org/whl/cu121" },
     { name = "tqdm", specifier = ">=4.67.1" },
->>>>>>> 3b566cae
 ]
 
 [[package]]
@@ -1468,8 +1457,6 @@
 ]
 
 [[package]]
-<<<<<<< HEAD
-=======
 name = "torch"
 version = "2.5.1+cu121"
 source = { registry = "https://download.pytorch.org/whl/cu121" }
@@ -1524,7 +1511,6 @@
 ]
 
 [[package]]
->>>>>>> 3b566cae
 name = "typing-extensions"
 version = "4.15.0"
 source = { registry = "https://pypi.org/simple" }
