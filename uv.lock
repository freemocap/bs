--- conflicted
+++ resolved
@@ -126,11 +126,8 @@
     { name = "pyarrow" },
     { name = "pyceres" },
     { name = "pydantic" },
-<<<<<<< HEAD
     { name = "pypylon" },
     { name = "rerun" },
-=======
->>>>>>> f87d9eac
     { name = "rerun-sdk" },
     { name = "scipy" },
     { name = "toml" },
@@ -154,11 +151,8 @@
     { name = "pyarrow", specifier = ">=21.0.0" },
     { name = "pyceres", specifier = ">=2.5" },
     { name = "pydantic", specifier = ">=2.10.6" },
-<<<<<<< HEAD
     { name = "pypylon", specifier = ">=4.2.0" },
     { name = "rerun", specifier = ">=1.0.30" },
-=======
->>>>>>> f87d9eac
     { name = "rerun-sdk", specifier = ">=0.24.1" },
     { name = "scipy", specifier = ">=1.16.1" },
     { name = "toml", specifier = ">=0.10.2" },
@@ -956,35 +950,6 @@
 ]
 
 [[package]]
-<<<<<<< HEAD
-name = "opt-einsum"
-version = "3.4.0"
-source = { registry = "https://pypi.org/simple" }
-sdist = { url = "https://files.pythonhosted.org/packages/8c/b9/2ac072041e899a52f20cf9510850ff58295003aa75525e58343591b0cbfb/opt_einsum-3.4.0.tar.gz", hash = "sha256:96ca72f1b886d148241348783498194c577fa30a8faac108586b14f1ba4473ac", size = 63004 }
-wheels = [
-    { url = "https://files.pythonhosted.org/packages/23/cd/066e86230ae37ed0be70aae89aabf03ca8d9f39c8aea0dec8029455b5540/opt_einsum-3.4.0-py3-none-any.whl", hash = "sha256:69bb92469f86a1565195ece4ac0323943e83477171b91d24c35afe028a90d7cd", size = 71932 },
-]
-
-[[package]]
-name = "opencv-python"
-version = "4.12.0.88"
-source = { registry = "https://pypi.org/simple" }
-dependencies = [
-    { name = "numpy" },
-]
-sdist = { url = "https://files.pythonhosted.org/packages/ac/71/25c98e634b6bdeca4727c7f6d6927b056080668c5008ad3c8fc9e7f8f6ec/opencv-python-4.12.0.88.tar.gz", hash = "sha256:8b738389cede219405f6f3880b851efa3415ccd674752219377353f017d2994d", size = 95373294, upload-time = "2025-07-07T09:20:52.389Z" }
-wheels = [
-    { url = "https://files.pythonhosted.org/packages/85/68/3da40142e7c21e9b1d4e7ddd6c58738feb013203e6e4b803d62cdd9eb96b/opencv_python-4.12.0.88-cp37-abi3-macosx_13_0_arm64.whl", hash = "sha256:f9a1f08883257b95a5764bf517a32d75aec325319c8ed0f89739a57fae9e92a5", size = 37877727, upload-time = "2025-07-07T09:13:31.47Z" },
-    { url = "https://files.pythonhosted.org/packages/33/7c/042abe49f58d6ee7e1028eefc3334d98ca69b030e3b567fe245a2b28ea6f/opencv_python-4.12.0.88-cp37-abi3-macosx_13_0_x86_64.whl", hash = "sha256:812eb116ad2b4de43ee116fcd8991c3a687f099ada0b04e68f64899c09448e81", size = 57326471, upload-time = "2025-07-07T09:13:41.26Z" },
-    { url = "https://files.pythonhosted.org/packages/62/3a/440bd64736cf8116f01f3b7f9f2e111afb2e02beb2ccc08a6458114a6b5d/opencv_python-4.12.0.88-cp37-abi3-manylinux2014_aarch64.manylinux_2_17_aarch64.whl", hash = "sha256:51fd981c7df6af3e8f70b1556696b05224c4e6b6777bdd2a46b3d4fb09de1a92", size = 45887139, upload-time = "2025-07-07T09:13:50.761Z" },
-    { url = "https://files.pythonhosted.org/packages/68/1f/795e7f4aa2eacc59afa4fb61a2e35e510d06414dd5a802b51a012d691b37/opencv_python-4.12.0.88-cp37-abi3-manylinux2014_x86_64.manylinux_2_17_x86_64.whl", hash = "sha256:092c16da4c5a163a818f120c22c5e4a2f96e0db4f24e659c701f1fe629a690f9", size = 67041680, upload-time = "2025-07-07T09:14:01.995Z" },
-    { url = "https://files.pythonhosted.org/packages/02/96/213fea371d3cb2f1d537612a105792aa0a6659fb2665b22cad709a75bd94/opencv_python-4.12.0.88-cp37-abi3-win32.whl", hash = "sha256:ff554d3f725b39878ac6a2e1fa232ec509c36130927afc18a1719ebf4fbf4357", size = 30284131, upload-time = "2025-07-07T09:14:08.819Z" },
-    { url = "https://files.pythonhosted.org/packages/fa/80/eb88edc2e2b11cd2dd2e56f1c80b5784d11d6e6b7f04a1145df64df40065/opencv_python-4.12.0.88-cp37-abi3-win_amd64.whl", hash = "sha256:d98edb20aa932fd8ebd276a72627dad9dc097695b3d435a4257557bbb49a79d2", size = 39000307, upload-time = "2025-07-07T09:14:16.641Z" },
-]
-
-[[package]]
-=======
->>>>>>> f87d9eac
 name = "packaging"
 version = "25.0"
 source = { registry = "https://pypi.org/simple" }
