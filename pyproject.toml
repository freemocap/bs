[project]
name = "bs"
version = "0.1.0"
description = "Add your description here"
readme = "README.md"
requires-python = ">=3.12"
dependencies = [
    "av>=15.0.0",
    "ffmpeg-python>=0.2.0",
    "matplotlib>=3.10.1",
<<<<<<< HEAD
    "opencv-contrib-python>=4.11.0.86",
    "pandas>=2.3.1",
    "plotly>=6.2.0",
    "psutil>=7.0.0",
    "pydantic>=2.10.6",
    "rerun-sdk>=0.24.1",
=======
    "opencv-contrib-python==4.8.*",
    "pandas>=2.3.1",
    "psutil>=7.0.0",
    "rerun>=1.0.30",
    "scipy>=1.16.1",
    "skellytracker==2024.9.1019",
>>>>>>> efba3f98
    "toml>=0.10.2",
]<|MERGE_RESOLUTION|>--- conflicted
+++ resolved
@@ -8,20 +8,14 @@
     "av>=15.0.0",
     "ffmpeg-python>=0.2.0",
     "matplotlib>=3.10.1",
-<<<<<<< HEAD
     "opencv-contrib-python>=4.11.0.86",
     "pandas>=2.3.1",
     "plotly>=6.2.0",
     "psutil>=7.0.0",
     "pydantic>=2.10.6",
     "rerun-sdk>=0.24.1",
-=======
-    "opencv-contrib-python==4.8.*",
-    "pandas>=2.3.1",
-    "psutil>=7.0.0",
     "rerun>=1.0.30",
     "scipy>=1.16.1",
     "skellytracker==2024.9.1019",
->>>>>>> efba3f98
     "toml>=0.10.2",
 ]